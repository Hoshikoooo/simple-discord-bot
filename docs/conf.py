#
# discord.py documentation build configuration file, created by
# sphinx-quickstart on Fri Aug 21 05:43:30 2015.
#
# This file is execfile()d with the current directory set to its
# containing dir.
#
# Note that not all possible configuration values are present in this
# autogenerated file.
#
# All configuration values have a default; values that are commented out
# serve to show the default.

import logging
import sys
import os
import re

# If extensions (or modules to document with autodoc) are in another directory,
# add these directories to sys.path here. If the directory is relative to the
# documentation root, use os.path.abspath to make it absolute, like shown here.
sys.path.insert(0, os.path.abspath('..'))
sys.path.append(os.path.abspath('extensions'))

# -- General configuration ------------------------------------------------

# If your documentation needs a minimal Sphinx version, state it here.
#needs_sphinx = '1.0'

# Add any Sphinx extension module names here, as strings. They can be
# extensions coming with Sphinx (named 'sphinx.ext.*') or your custom
# ones.
extensions = [
    'builder',
    'sphinx.ext.autodoc',
    'sphinx.ext.extlinks',
    'sphinx.ext.intersphinx',
    'sphinx.ext.napoleon',
    'sphinxcontrib_trio',
    'details',
    'exception_hierarchy',
    'attributetable',
    'resourcelinks',
    'nitpick_file_ignorer',
    'colour_preview',
]

autodoc_member_order = 'bysource'
autodoc_typehints = 'none'
# maybe consider this?
# napoleon_attr_annotations = False

<<<<<<< HEAD
=======
extlinks = {
    'issue': ('https://github.com/Rapptz/discord.py/issues/%s', 'GH-%s'),
    'ddocs': ('https://discord.com/developers/docs/%s', None),
}

>>>>>>> 69e9bc94
# Links used for cross-referencing stuff in other documentation
intersphinx_mapping = {
  'py': ('https://docs.python.org/3', None),
  'aio': ('https://docs.aiohttp.org/en/stable/', None),
  'req': ('https://requests.readthedocs.io/en/latest/', None)
}

rst_prolog = """
.. |coro| replace:: This function is a |coroutine_link|_.
.. |maybecoro| replace:: This function *could be a* |coroutine_link|_.
.. |coroutine_link| replace:: *coroutine*
.. _coroutine_link: https://docs.python.org/3/library/asyncio-task.html#coroutine
"""

# Add any paths that contain templates here, relative to this directory.
templates_path = ['_templates']

# The suffix of source filenames.
source_suffix = '.rst'

# The encoding of source files.
#source_encoding = 'utf-8-sig'

# The master toctree document.
master_doc = 'index'

# General information about the project.
project = 'discord.py'
copyright = '2015-present, Rapptz'

# The version info for the project you're documenting, acts as replacement for
# |version| and |release|, also used in various other places throughout the
# built documents.
#
# The short X.Y version.

version = ''
with open('../discord/__init__.py') as f:
    version = re.search(r'^__version__\s*=\s*[\'"]([^\'"]*)[\'"]', f.read(), re.MULTILINE).group(1)

# The full version, including alpha/beta/rc tags.
release = version

# This assumes a tag is available for final releases
branch = 'master' if version.endswith('a') else 'v' + version

extlinks = {
    'issue': ('https://github.com/Rapptz/discord.py/issues/%s', 'GH-'),
    'repo': (f'https://github.com/Rapptz/discord.py/tree/{branch}/%s', '/'),
    'ddocs': ('https://discord.com/developers/docs/%s', None),
}

# The language for content autogenerated by Sphinx. Refer to documentation
# for a list of supported languages.
#
# This is also used if you do content translation via gettext catalogs.
# Usually you set "language" from the command line for these cases.
language = None

locale_dirs = ['locale/']
gettext_compact = False

# There are two options for replacing |today|: either, you set today to some
# non-false value, then it is used:
#today = ''
# Else, today_fmt is used as the format for a strftime call.
#today_fmt = '%B %d, %Y'

# List of patterns, relative to source directory, that match files and
# directories to ignore when looking for source files.
exclude_patterns = ['_build']

# The reST default role (used for this markup: `text`) to use for all
# documents.
#default_role = None

# If true, '()' will be appended to :func: etc. cross-reference text.
#add_function_parentheses = True

# If true, the current module name will be prepended to all description
# unit titles (such as .. function::).
#add_module_names = True

# If true, sectionauthor and moduleauthor directives will be shown in the
# output. They are ignored by default.
#show_authors = False

# The name of the Pygments (syntax highlighting) style to use.
pygments_style = 'friendly'

# A list of ignored prefixes for module index sorting.
#modindex_common_prefix = []

# If true, keep warnings as "system message" paragraphs in the built documents.
#keep_warnings = False


# Nitpicky mode options
nitpick_ignore_files = [
  "migrating_to_async",
  "migrating_to_v1",
  "migrating",
  "whats_new",
]


# Ignore warnings about inconsistent order and/or count of references in translated messages.
# This makes no sense, different languages can have different word order...
def _i18n_warning_filter(record: logging.LogRecord) -> bool:
  return not record.msg.startswith(
    (
      'inconsistent references in translated message',
      'inconsistent term references in translated message',
    )
  )


_i18n_logger = logging.getLogger('sphinx')
_i18n_logger.addFilter(_i18n_warning_filter)

# -- Options for HTML output ----------------------------------------------

html_experimental_html5_writer = True

# The theme to use for HTML and HTML Help pages.  See the documentation for
# a list of builtin themes.
html_theme = 'basic'

html_context = {
  'discord_invite': 'https://discord.gg/r3sSKJJ',
  'discord_extensions': [
    ('discord.ext.commands', 'ext/commands'),
    ('discord.ext.tasks', 'ext/tasks'),
  ],
}

resource_links = {
  'discord': 'https://discord.gg/r3sSKJJ',
  'issues': 'https://github.com/Rapptz/discord.py/issues',
  'discussions': 'https://github.com/Rapptz/discord.py/discussions',
  'examples': f'https://github.com/Rapptz/discord.py/tree/{branch}/examples',
}

# Theme options are theme-specific and customize the look and feel of a theme
# further.  For a list of options available for each theme, see the
# documentation.
# html_theme_options = {
# }

# Add any paths that contain custom themes here, relative to this directory.
#html_theme_path = []

# The name for this set of Sphinx documents.  If None, it defaults to
# "<project> v<release> documentation".
#html_title = None

# A shorter title for the navigation bar.  Default is the same as html_title.
#html_short_title = None

# The name of an image file (relative to this directory) to place at the top
# of the sidebar.
#html_logo = None

# The name of an image file (within the static path) to use as favicon of the
# docs.  This file should be a Windows icon file (.ico) being 16x16 or 32x32
# pixels large.
html_favicon = './images/discord_py_logo.ico'

# Add any paths that contain custom static files (such as style sheets) here,
# relative to this directory. They are copied after the builtin static files,
# so a file named "default.css" will overwrite the builtin "default.css".
html_static_path = ['_static']

# Add any extra paths that contain custom files (such as robots.txt or
# .htaccess) here, relative to this directory. These files are copied
# directly to the root of the documentation.
#html_extra_path = []

# If not '', a 'Last updated on:' timestamp is inserted at every page bottom,
# using the given strftime format.
#html_last_updated_fmt = '%b %d, %Y'

# If true, SmartyPants will be used to convert quotes and dashes to
# typographically correct entities.
#html_use_smartypants = True

# Custom sidebar templates, maps document names to template names.
#html_sidebars = {}

# Additional templates that should be rendered to pages, maps page names to
# template names.
#html_additional_pages = {}

# If false, no module index is generated.
#html_domain_indices = True

# If false, no index is generated.
#html_use_index = True

# If true, the index is split into individual pages for each letter.
#html_split_index = False

# If true, links to the reST sources are added to the pages.
#html_show_sourcelink = True

# If true, "Created using Sphinx" is shown in the HTML footer. Default is True.
#html_show_sphinx = True

# If true, "(C) Copyright ..." is shown in the HTML footer. Default is True.
#html_show_copyright = True

# If true, an OpenSearch description file will be output, and all pages will
# contain a <link> tag referring to it.  The value of this option must be the
# base URL from which the finished HTML is served.
#html_use_opensearch = ''

# This is the file name suffix for HTML files (e.g. ".xhtml").
#html_file_suffix = None

# Language to be used for generating the HTML full-text search index.
# Sphinx supports the following languages:
#   'da', 'de', 'en', 'es', 'fi', 'fr', 'hu', 'it', 'ja'
#   'nl', 'no', 'pt', 'ro', 'ru', 'sv', 'tr'
#html_search_language = 'en'

# A dictionary with options for the search language support, empty by default.
# Now only 'ja' uses this config value
#html_search_options = {'type': 'default'}

# The name of a javascript file (relative to the configuration directory) that
# implements a search results scorer. If empty, the default will be used.
html_search_scorer = '_static/scorer.js'

html_js_files = [
  'custom.js',
  'settings.js',
  'copy.js',
  'sidebar.js'
]

# Output file base name for HTML help builder.
htmlhelp_basename = 'discord.pydoc'

# -- Options for LaTeX output ---------------------------------------------

latex_elements = {
# The paper size ('letterpaper' or 'a4paper').
#'papersize': 'letterpaper',

# The font size ('10pt', '11pt' or '12pt').
#'pointsize': '10pt',

# Additional stuff for the LaTeX preamble.
#'preamble': '',

# Latex figure (float) alignment
#'figure_align': 'htbp',
}

# Grouping the document tree into LaTeX files. List of tuples
# (source start file, target name, title,
#  author, documentclass [howto, manual, or own class]).
latex_documents = [
  ('index', 'discord.py.tex', 'discord.py Documentation',
   'Rapptz', 'manual'),
]

# The name of an image file (relative to this directory) to place at the top of
# the title page.
#latex_logo = None

# For "manual" documents, if this is true, then toplevel headings are parts,
# not chapters.
#latex_use_parts = False

# If true, show page references after internal links.
#latex_show_pagerefs = False

# If true, show URL addresses after external links.
#latex_show_urls = False

# Documents to append as an appendix to all manuals.
#latex_appendices = []

# If false, no module index is generated.
#latex_domain_indices = True


# -- Options for manual page output ---------------------------------------

# One entry per manual page. List of tuples
# (source start file, name, description, authors, manual section).
man_pages = [
    ('index', 'discord.py', 'discord.py Documentation',
     ['Rapptz'], 1)
]

# If true, show URL addresses after external links.
#man_show_urls = False


# -- Options for Texinfo output -------------------------------------------

# Grouping the document tree into Texinfo files. List of tuples
# (source start file, target name, title, author,
#  dir menu entry, description, category)
texinfo_documents = [
  ('index', 'discord.py', 'discord.py Documentation',
   'Rapptz', 'discord.py', 'One line description of project.',
   'Miscellaneous'),
]

# Documents to append as an appendix to all manuals.
#texinfo_appendices = []

# If false, no module index is generated.
#texinfo_domain_indices = True

# How to display URL addresses: 'footnote', 'no', or 'inline'.
#texinfo_show_urls = 'footnote'

# If true, do not generate a @detailmenu in the "Top" node's menu.
#texinfo_no_detailmenu = False

def setup(app):
  if app.config.language == 'ja':
    app.config.intersphinx_mapping['py'] = ('https://docs.python.org/ja/3', None)
    app.config.html_context['discord_invite'] = 'https://discord.gg/nXzj3dg'
    app.config.resource_links['discord'] = 'https://discord.gg/nXzj3dg'<|MERGE_RESOLUTION|>--- conflicted
+++ resolved
@@ -50,14 +50,11 @@
 # maybe consider this?
 # napoleon_attr_annotations = False
 
-<<<<<<< HEAD
-=======
 extlinks = {
-    'issue': ('https://github.com/Rapptz/discord.py/issues/%s', 'GH-%s'),
+    'issue': ('https://github.com/Rapptz/discord.py/issues/%s', 'GH-'),
     'ddocs': ('https://discord.com/developers/docs/%s', None),
 }
 
->>>>>>> 69e9bc94
 # Links used for cross-referencing stuff in other documentation
 intersphinx_mapping = {
   'py': ('https://docs.python.org/3', None),
@@ -105,7 +102,7 @@
 branch = 'master' if version.endswith('a') else 'v' + version
 
 extlinks = {
-    'issue': ('https://github.com/Rapptz/discord.py/issues/%s', 'GH-'),
+    'issue': ('https://github.com/Rapptz/discord.py/issues/%s', 'GH-%s'),
     'repo': (f'https://github.com/Rapptz/discord.py/tree/{branch}/%s', '/'),
     'ddocs': ('https://discord.com/developers/docs/%s', None),
 }
