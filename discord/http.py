--- conflicted
+++ resolved
@@ -68,11 +68,7 @@
     from .embeds import Embed
     from .message import Attachment
     from .flags import MessageFlags
-<<<<<<< HEAD
-=======
     from .poll import Poll
-
->>>>>>> 041abf8b
     from .types import (
         appinfo,
         audit_log,
