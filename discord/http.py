"""
The MIT License (MIT)

Copyright (c) 2015-present Rapptz

Permission is hereby granted, free of charge, to any person obtaining a
copy of this software and associated documentation files (the "Software"),
to deal in the Software without restriction, including without limitation
the rights to use, copy, modify, merge, publish, distribute, sublicense,
and/or sell copies of the Software, and to permit persons to whom the
Software is furnished to do so, subject to the following conditions:

The above copyright notice and this permission notice shall be included in
all copies or substantial portions of the Software.

THE SOFTWARE IS PROVIDED "AS IS", WITHOUT WARRANTY OF ANY KIND, EXPRESS
OR IMPLIED, INCLUDING BUT NOT LIMITED TO THE WARRANTIES OF MERCHANTABILITY,
FITNESS FOR A PARTICULAR PURPOSE AND NONINFRINGEMENT. IN NO EVENT SHALL THE
AUTHORS OR COPYRIGHT HOLDERS BE LIABLE FOR ANY CLAIM, DAMAGES OR OTHER
LIABILITY, WHETHER IN AN ACTION OF CONTRACT, TORT OR OTHERWISE, ARISING
FROM, OUT OF OR IN CONNECTION WITH THE SOFTWARE OR THE USE OR OTHER
DEALINGS IN THE SOFTWARE.
"""

from __future__ import annotations

import asyncio
import json
import logging
import sys
from typing import (
    Any,
    ClassVar,
    Coroutine,
    Dict,
    Final,
    Iterable,
    List,
    Optional,
    Sequence,
    TYPE_CHECKING,
    Tuple,
    Type,
    TypeVar,
)
from urllib.parse import quote as _uriquote
import weakref

import aiohttp

from .errors import HTTPException, Forbidden, NotFound, LoginFailure, DiscordServerError, GatewayNotFound
from .gateway import DiscordClientWebSocketResponse
from . import __version__, utils

log = logging.getLogger(__name__)

if TYPE_CHECKING:
    from .file import File
    from .enums import (
        AuditLogAction,
        InteractionResponseType,
    )

    from .types import (
        appinfo,
        audit_log,
        channel,
        components,
        emoji,
        embed,
        guild,
        integration,
        interactions,
        invite,
        member,
        message,
        template,
        role,
        user,
        webhook,
        channel,
        widget,
        threads,
    )
    from .types.snowflake import Snowflake

    from types import TracebackType

    T = TypeVar('T')
    BE = TypeVar('BE', bound=BaseException)
    MU = TypeVar('MU', bound='MaybeUnlock')
    Response = Coroutine[Any, Any, T]


async def json_or_text(response: aiohttp.ClientResponse) -> Any:
    text = await response.text(encoding='utf-8')
    try:
        if response.headers['content-type'] == 'application/json':
            return json.loads(text)
    except KeyError:
        # Thanks Cloudflare
        pass

    return text


class Route:
    BASE: Final[ClassVar[str]] = 'https://discord.com/api/v8'

    def __init__(self, method: str, path: str, **parameters: Any) -> None:
        self.path: str = path
        self.method: str = method
        url = self.BASE + self.path
        if parameters:
            url = url.format_map({k: _uriquote(v) if isinstance(v, str) else v for k, v in parameters.items()})
        self.url: str = url

        # major parameters:
        self.channel_id: Optional[int] = parameters.get('channel_id')
        self.guild_id: Optional[int] = parameters.get('guild_id')
        self.webhook_id: Optional[int] = parameters.get('webhook_id')
        self.webhook_token: Optional[str] = parameters.get('webhook_token')

    @property
    def bucket(self) -> str:
        # the bucket is just method + path w/ major parameters
        return f'{self.channel_id}:{self.guild_id}:{self.path}'


class MaybeUnlock:
    def __init__(self, lock: asyncio.Lock) -> None:
        self.lock: asyncio.Lock = lock
        self._unlock: bool = True

    def __enter__(self: MU) -> MU:
        return self

    def defer(self) -> None:
        self._unlock = False

    def __exit__(self,
        exc_type: Optional[Type[BE]],
        exc: Optional[BE],
        traceback: TracebackType,
    ) -> None:
        if self._unlock:
            self.lock.release()


# For some reason, the Discord voice websocket expects this header to be
# completely lowercase while aiohttp respects spec and does it as case-insensitive
aiohttp.hdrs.WEBSOCKET = 'websocket'  #type: ignore


class HTTPClient:
    """Represents an HTTP client sending HTTP requests to the Discord API."""

    SUCCESS_LOG: Final[ClassVar[str]] = '{method} {url} has received {text}'
    REQUEST_LOG: Final[ClassVar[str]] = '{method} {url} with {json} has returned {status}'

    def __init__(
        self,
        connector: Optional[aiohttp.BaseConnector] = None,
        *,
        proxy: Optional[str] = None,
        proxy_auth: Optional[aiohttp.BasicAuth] = None,
        loop: Optional[asyncio.AbstractEventLoop] = None,
        unsync_clock: bool = True
    ) -> None:
        self.loop: asyncio.AbstractEventLoop = asyncio.get_event_loop() if loop is None else loop
        self.connector = connector
        self.__session: Optional[aiohttp.ClientSession] = None  # filled in static_login
        self._locks: weakref.WeakValueDictionary = weakref.WeakValueDictionary()
        self._global_over: asyncio.Event = asyncio.Event()
        self._global_over.set()
        self.token: Optional[str] = None
        self.bot_token: bool = False
        self.proxy: Optional[str] = proxy
        self.proxy_auth: Optional[aiohttp.BasicAuth] = proxy_auth
        self.use_clock: bool = not unsync_clock

        user_agent = 'DiscordBot (https://github.com/Rapptz/discord.py {0}) Python/{1[0]}.{1[1]} aiohttp/{2}'
        self.user_agent: str = user_agent.format(__version__, sys.version_info, aiohttp.__version__)

    def recreate(self) -> None:
        if self.__session.closed:
            self.__session = aiohttp.ClientSession(
                connector=self.connector, ws_response_class=DiscordClientWebSocketResponse
            )

    async def ws_connect(self, url: str, *, compress: int = 0) -> Any:
        kwargs = {
            'proxy_auth': self.proxy_auth,
            'proxy': self.proxy,
            'max_msg_size': 0,
            'timeout': 30.0,
            'autoclose': False,
            'headers': {
                'User-Agent': self.user_agent,
            },
            'compress': compress,
        }

        return await self.__session.ws_connect(url, **kwargs)

    async def request(
        self,
        route: Route,
        *,
        files: Optional[Sequence[File]] = None,
        form: Iterable[Dict[str, Any]] = None,
        **kwargs: Any
    ) -> Any:
        bucket = route.bucket
        method = route.method
        url = route.url

        lock = self._locks.get(bucket)
        if lock is None:
            lock = asyncio.Lock()
            if bucket is not None:
                self._locks[bucket] = lock

        # header creation
        headers = {
            'User-Agent': self.user_agent,
        }

        if self.token is not None:
            headers['Authorization'] = 'Bot ' + self.token
        # some checking if it's a JSON request
        if 'json' in kwargs:
            headers['Content-Type'] = 'application/json'
            kwargs['data'] = utils.to_json(kwargs.pop('json'))

        try:
            reason = kwargs.pop('reason')
        except KeyError:
            pass
        else:
            if reason:
                headers['X-Audit-Log-Reason'] = _uriquote(reason, safe='/ ')

        kwargs['headers'] = headers

        # Proxy support
        if self.proxy is not None:
            kwargs['proxy'] = self.proxy
        if self.proxy_auth is not None:
            kwargs['proxy_auth'] = self.proxy_auth

        if not self._global_over.is_set():
            # wait until the global lock is complete
            await self._global_over.wait()

        await lock.acquire()
        with MaybeUnlock(lock) as maybe_lock:
            for tries in range(5):
                if files:
                    for f in files:
                        f.reset(seek=tries)

                if form:
                    form_data = aiohttp.FormData()
                    for params in form:
                        form_data.add_field(**params)
                    kwargs['data'] = form_data

                try:
                    async with self.__session.request(method, url, **kwargs) as r:
                        log.debug('%s %s with %s has returned %s', method, url, kwargs.get('data'), r.status)

                        # even errors have text involved in them so this is safe to call
                        data = await json_or_text(r)

                        # check if we have rate limit header information
                        remaining = r.headers.get('X-Ratelimit-Remaining')
                        if remaining == '0' and r.status != 429:
                            # we've depleted our current bucket
                            delta = utils._parse_ratelimit_header(r, use_clock=self.use_clock)
                            log.debug('A rate limit bucket has been exhausted (bucket: %s, retry: %s).', bucket, delta)
                            maybe_lock.defer()
                            self.loop.call_later(delta, lock.release)

                        # the request was successful so just return the text/json
                        if 300 > r.status >= 200:
                            log.debug('%s %s has received %s', method, url, data)
                            return data

                        # we are being rate limited
                        if r.status == 429:
                            if not r.headers.get('Via'):
                                # Banned by Cloudflare more than likely.
                                raise HTTPException(r, data)

                            fmt = 'We are being rate limited. Retrying in %.2f seconds. Handled under the bucket "%s"'

                            # sleep a bit
                            retry_after: float = data['retry_after']  # type: ignore
                            log.warning(fmt, retry_after, bucket)

                            # check if it's a global rate limit
                            is_global = data.get('global', False)
                            if is_global:
                                log.warning('Global rate limit has been hit. Retrying in %.2f seconds.', retry_after)
                                self._global_over.clear()

                            await asyncio.sleep(retry_after)
                            log.debug('Done sleeping for the rate limit. Retrying...')

                            # release the global lock now that the
                            # global rate limit has passed
                            if is_global:
                                self._global_over.set()
                                log.debug('Global rate limit is now over.')

                            continue

                        # we've received a 500 or 502, unconditional retry
                        if r.status in {500, 502}:
                            await asyncio.sleep(1 + tries * 2)
                            continue

                        # the usual error cases
                        if r.status == 403:
                            raise Forbidden(r, data)
                        elif r.status == 404:
                            raise NotFound(r, data)
                        elif r.status == 503:
                            raise DiscordServerError(r, data)
                        else:
                            raise HTTPException(r, data)

                # This is handling exceptions from the request
                except OSError as e:
                    # Connection reset by peer
                    if tries < 4 and e.errno in (54, 10054):
                        await asyncio.sleep(1 + tries * 2)
                        continue
                    raise

            # We've run out of retries, raise.
            if r.status >= 500:
                raise DiscordServerError(r, data)

            raise HTTPException(r, data)

    async def get_from_cdn(self, url: str) -> bytes:
        async with self.__session.get(url) as resp:
            if resp.status == 200:
                return await resp.read()
            elif resp.status == 404:
                raise NotFound(resp, 'asset not found')
            elif resp.status == 403:
                raise Forbidden(resp, 'cannot retrieve asset')
            else:
                raise HTTPException(resp, 'failed to get asset')

    # state management

    async def close(self) -> None:
        if self.__session:
            await self.__session.close()

    # login management

    async def static_login(self, token: str) -> user.User:
        # Necessary to get aiohttp to stop complaining about session creation
        self.__session = aiohttp.ClientSession(connector=self.connector, ws_response_class=DiscordClientWebSocketResponse)
        old_token = self.token
        self.token = token

        try:
            data = await self.request(Route('GET', '/users/@me'))
        except HTTPException as exc:
            self.token = old_token
            if exc.response.status == 401:
                raise LoginFailure('Improper token has been passed.') from exc
            raise

        return data

    def logout(self) -> Response[None]:
        return self.request(Route('POST', '/auth/logout'))

    # Group functionality

    def start_group(self, user_id: Snowflake, recipients: List[int]) -> Response[channel.GroupDMChannel]:
        payload = {
            'recipients': recipients,
        }

        return self.request(Route('POST', '/users/{user_id}/channels', user_id=user_id), json=payload)

    def leave_group(self, channel_id) -> Response[None]:
        return self.request(Route('DELETE', '/channels/{channel_id}', channel_id=channel_id))

    # Message management

    def start_private_message(self, user_id: Snowflake) -> Response[channel.DMChannel]:
        payload = {
            'recipient_id': user_id,
        }

        return self.request(Route('POST', '/users/@me/channels'), json=payload)

    def send_message(
        self,
        channel_id: Snowflake,
        content: str,
        *,
        tts: bool = False,
        embed: Optional[embed.Embed] = None,
        nonce: Optional[str] =  None,
        allowed_mentions: bool = None,
        message_reference: bool = None,
        components: Optional[List[components.Component]] = None,
    ) -> Response[message.Message]:
        r = Route('POST', '/channels/{channel_id}/messages', channel_id=channel_id)
        payload = {}

        if content:
            payload['content'] = content

        if tts:
            payload['tts'] = True

        if embed:
            payload['embed'] = embed

        if nonce:
            payload['nonce'] = nonce

        if allowed_mentions:
            payload['allowed_mentions'] = allowed_mentions

        if message_reference:
            payload['message_reference'] = message_reference

        if components:
            payload['components'] = components

        return self.request(r, json=payload)

    def send_typing(self, channel_id: Snowflake) -> Response[None]:
        return self.request(Route('POST', '/channels/{channel_id}/typing', channel_id=channel_id))

    def send_multipart_helper(
        self,
        route: Route,
        *,
        files: Sequence[File],
        content: Optional[str] = None,
        tts: bool = False,
        embed: Optional[embed.Embed] = None,
        embeds: Iterable[Optional[embed.Embed]] = None,
        nonce: Optional[str] = None,
        allowed_mentions: Optional[message.AllowedMentions] = None,
        message_reference: Optional[int] = None,
        components: Optional[List[components.Component]] = None,
    ) -> Response[message.Message]:
        form = []

        payload: Dict[str, Any] = {'tts': tts}
        if content:
            payload['content'] = content
        if embed:
            payload['embed'] = embed
        if embeds:
            payload['embeds'] = embeds
        if nonce:
            payload['nonce'] = nonce
        if allowed_mentions:
            payload['allowed_mentions'] = allowed_mentions
        if message_reference:
            payload['message_reference'] = message_reference
        if components:
            payload['components'] = components

        form.append({'name': 'payload_json', 'value': utils.to_json(payload)})
        if len(files) == 1:
            file = files[0]
            form.append(
                {
                    'name': 'file',
                    'value': file.fp,
                    'filename': file.filename,
                    'content_type': 'application/octet-stream',
                }
            )
        else:
            for index, file in enumerate(files):
                form.append(
                    {
                        'name': f'file{index}',
                        'value': file.fp,
                        'filename': file.filename,
                        'content_type': 'application/octet-stream',
                    }
                )

        return self.request(route, form=form, files=files)

    def send_files(
        self,
        channel_id: Snowflake,
        *,
        files: Sequence[File],
        content: Optional[str] = None,
        tts: bool = False,
        embed: Optional[embed.Embed] = None,
        nonce: Optional[str] = None,
        allowed_mentions: Optional[message.AllowedMentions] = None,
        message_reference: Optional[int] = None,
        components: Optional[List[components.Component]] = None,
    ) -> Response[message.Message]:
        r = Route('POST', '/channels/{channel_id}/messages', channel_id=channel_id)
        return self.send_multipart_helper(
            r,
            files=files,
            content=content,
            tts=tts,
            embed=embed,
            nonce=nonce,
            allowed_mentions=allowed_mentions,
            message_reference=message_reference,
            components=components,
        )

    def delete_message(self, channel_id: Snowflake, message_id: Snowflake, *, reason: Optional[str] = None) -> Response[None]:
        r = Route('DELETE', '/channels/{channel_id}/messages/{message_id}', channel_id=channel_id, message_id=message_id)
        return self.request(r, reason=reason)

    def delete_messages(self, channel_id: Snowflake, message_ids: List[int], *, reason: Optional[str] = None) -> Response[None]:
        r = Route('POST', '/channels/{channel_id}/messages/bulk-delete', channel_id=channel_id)
        payload = {
            'messages': message_ids,
        }

        return self.request(r, json=payload, reason=reason)

    def edit_message(self, channel_id: Snowflake, message_id: Snowflake, **fields: Any) -> Response[message.Message]:
        r = Route('PATCH', '/channels/{channel_id}/messages/{message_id}', channel_id=channel_id, message_id=message_id)
        return self.request(r, json=fields)

    def add_reaction(self, channel_id: Snowflake, message_id: Snowflake, emoji: str) -> Response[None]:
        r = Route(
            'PUT',
            '/channels/{channel_id}/messages/{message_id}/reactions/{emoji}/@me',
            channel_id=channel_id,
            message_id=message_id,
            emoji=emoji,
        )
        return self.request(r)

    def remove_reaction(self, channel_id: Snowflake, message_id: Snowflake, emoji: str, member_id: Snowflake) -> Response[None]:
        r = Route(
            'DELETE',
            '/channels/{channel_id}/messages/{message_id}/reactions/{emoji}/{member_id}',
            channel_id=channel_id,
            message_id=message_id,
            member_id=member_id,
            emoji=emoji,
        )
        return self.request(r)

    def remove_own_reaction(self, channel_id: Snowflake, message_id: Snowflake, emoji: str) -> Response[None]:
        r = Route(
            'DELETE',
            '/channels/{channel_id}/messages/{message_id}/reactions/{emoji}/@me',
            channel_id=channel_id,
            message_id=message_id,
            emoji=emoji,
        )
        return self.request(r)

    def get_reaction_users(
        self,
        channel_id: Snowflake,
        message_id: Snowflake,
        emoji: str,
        limit: int,
        after=None,
    ) -> Response[List[user.User]]:
        r = Route(
            'GET',
            '/channels/{channel_id}/messages/{message_id}/reactions/{emoji}',
            channel_id=channel_id,
            message_id=message_id,
            emoji=emoji,
        )

        params = {
            'limit': limit,
        }
        if after:
            params['after'] = after
        return self.request(r, params=params)

    def clear_reactions(self, channel_id: Snowflake, message_id: Snowflake) -> Response[None]:
        r = Route(
            'DELETE',
            '/channels/{channel_id}/messages/{message_id}/reactions',
            channel_id=channel_id,
            message_id=message_id,
        )

        return self.request(r)

    def clear_single_reaction(self, channel_id: Snowflake, message_id: Snowflake, emoji: str) -> Response[None]:
        r = Route(
            'DELETE',
            '/channels/{channel_id}/messages/{message_id}/reactions/{emoji}',
            channel_id=channel_id,
            message_id=message_id,
            emoji=emoji,
        )
        return self.request(r)

    def get_message(self, channel_id: Snowflake, message_id: Snowflake) -> Response[message.Message]:
        r = Route('GET', '/channels/{channel_id}/messages/{message_id}', channel_id=channel_id, message_id=message_id)
        return self.request(r)

    def get_channel(self, channel_id: Snowflake) -> Response[channel.Channel]:
        r = Route('GET', '/channels/{channel_id}', channel_id=channel_id)
        return self.request(r)

    def logs_from(
        self,
        channel_id: Snowflake,
        limit: int,
        before: Optional[int] = None,
        after: Optional[int] = None,
        around: Optional[int] = None,
    ) -> Response[List[message.Message]]:
        params: Dict[str, Any] = {
            'limit': limit,
        }

        if before is not None:
            params['before'] = before
        if after is not None:
            params['after'] = after
        if around is not None:
            params['around'] = around

        return self.request(Route('GET', '/channels/{channel_id}/messages', channel_id=channel_id), params=params)

    def publish_message(self, channel_id: Snowflake, message_id: Snowflake) -> Response[message.Message]:
        return self.request(
            Route(
                'POST',
                '/channels/{channel_id}/messages/{message_id}/crosspost',
                channel_id=channel_id,
                message_id=message_id,
            )
        )

    def pin_message(self, channel_id: Snowflake, message_id: Snowflake, reason: Optional[str] = None) -> Response[None]:
        r = Route(
            'PUT',
            '/channels/{channel_id}/pins/{message_id}',
            channel_id=channel_id,
            message_id=message_id,
        )
        return self.request(r, reason=reason)

    def unpin_message(self, channel_id: Snowflake, message_id: Snowflake, reason: Optional[str] = None) -> Response[None]:
        r = Route(
            'DELETE',
            '/channels/{channel_id}/pins/{message_id}',
            channel_id=channel_id,
            message_id=message_id,
        )
        return self.request(r, reason=reason)

    def pins_from(self, channel_id: Snowflake) -> Response[List[message.Message]]:
        return self.request(Route('GET', '/channels/{channel_id}/pins', channel_id=channel_id))

    # Member management

    def kick(self, user_id: Snowflake, guild_id: Snowflake, reason: Optional[str] = None) -> Response[None]:
        r = Route('DELETE', '/guilds/{guild_id}/members/{user_id}', guild_id=guild_id, user_id=user_id)
        if reason:
            # thanks aiohttp
            r.url = f'{r.url}?reason={_uriquote(reason)}'

        return self.request(r)

    def ban(
        self,
        user_id: Snowflake,
        guild_id: Snowflake,
        delete_message_days: int = 1,
        reason: Optional[str] = None,
    ) -> Response[None]:
        r = Route('PUT', '/guilds/{guild_id}/bans/{user_id}', guild_id=guild_id, user_id=user_id)
        params = {
            'delete_message_days': delete_message_days,
        }

        if reason:
            # thanks aiohttp
            r.url = f'{r.url}?reason={_uriquote(reason)}'

        return self.request(r, params=params)

    def unban(self, user_id: Snowflake, guild_id: Snowflake, *, reason: Optional[str] = None) -> Response[None]:
        r = Route('DELETE', '/guilds/{guild_id}/bans/{user_id}', guild_id=guild_id, user_id=user_id)
        return self.request(r, reason=reason)

    def guild_voice_state(
        self,
        user_id: Snowflake,
        guild_id: Snowflake,
        *,
        mute: Optional[bool] = None,
        deafen: Optional[bool] = None,
        reason: Optional[str] = None,
    ) -> Response[member.Member]:
        r = Route('PATCH', '/guilds/{guild_id}/members/{user_id}', guild_id=guild_id, user_id=user_id)
        payload = {}
        if mute is not None:
            payload['mute'] = mute

        if deafen is not None:
            payload['deaf'] = deafen

        return self.request(r, json=payload, reason=reason)

    def edit_profile(self, username: Optional[str], avatar: Optional[bytes]) -> Response[user.User]:
        payload = {}
        if avatar is not None:
            payload['avatar'] = avatar
        if username is not None:
            payload['username'] = username

        return self.request(Route('PATCH', '/users/@me'), json=payload)

    def change_my_nickname(
        self,
        guild_id: Snowflake,
        nickname: str,
        *,
        reason: Optional[str] = None,
    ) -> Response[member.Nickname]:
        r = Route('PATCH', '/guilds/{guild_id}/members/@me/nick', guild_id=guild_id)
        payload = {
            'nick': nickname,
        }
        return self.request(r, json=payload, reason=reason)

    def change_nickname(
        self,
        guild_id: Snowflake,
        user_id: Snowflake,
        nickname: str,
        *,
        reason: Optional[str] = None,
    ) -> Response[member.Member]:
        r = Route('PATCH', '/guilds/{guild_id}/members/{user_id}', guild_id=guild_id, user_id=user_id)
        payload = {
            'nick': nickname,
        }
        return self.request(r, json=payload, reason=reason)

    def edit_my_voice_state(self, guild_id: Snowflake, payload) -> Response[None]:
        r = Route('PATCH', '/guilds/{guild_id}/voice-states/@me', guild_id=guild_id)
        return self.request(r, json=payload)

    def edit_voice_state(self, guild_id: Snowflake, user_id: Snowflake, payload) -> Response[None]:
        r = Route('PATCH', '/guilds/{guild_id}/voice-states/{user_id}', guild_id=guild_id, user_id=user_id)
        return self.request(r, json=payload)

    def edit_member(
        self,
        guild_id: Snowflake,
        user_id: Snowflake,
        *,
        reason: Optional[str] = None,
        **fields: Any,
    ) -> Response[member.Member]:
        r = Route('PATCH', '/guilds/{guild_id}/members/{user_id}', guild_id=guild_id, user_id=user_id)
        return self.request(r, json=fields, reason=reason)

    # Channel management

    def edit_channel(
        self,
        channel_id: Snowflake,
        *,
        reason: Optional[str] = None,
        **options: Any,
    ) -> Response[channel.Channel]:
        r = Route('PATCH', '/channels/{channel_id}', channel_id=channel_id)
        valid_keys = (
            'name',
            'parent_id',
            'topic',
            'bitrate',
            'nsfw',
            'user_limit',
            'position',
            'permission_overwrites',
            'rate_limit_per_user',
            'type',
            'rtc_region',
            'video_quality_mode',
            'archived',
            'auto_archive_duration',
            'locked',
        )
        payload = {k: v for k, v in options.items() if k in valid_keys}
        return self.request(r, reason=reason, json=payload)

    def bulk_channel_update(
        self,
        guild_id: Snowflake,
        data,
        *,
        reason: Optional[str] = None,
    ) -> Response[None]:
        r = Route('PATCH', '/guilds/{guild_id}/channels', guild_id=guild_id)
        return self.request(r, json=data, reason=reason)

    def create_channel(
        self,
        guild_id: Snowflake,
        channel_type: channel.ChannelType,
        *,
        reason: Optional[str] = None,
        **options: Any,
    ) -> Response[channel.GuildChannel]:
        payload = {
            'type': channel_type,
        }

        valid_keys = (
            'name',
            'parent_id',
            'topic',
            'bitrate',
            'nsfw',
            'user_limit',
            'position',
            'permission_overwrites',
            'rate_limit_per_user',
            'rtc_region',
            'video_quality_mode',
            'auto_archive_duration',
        )
        payload.update({k: v for k, v in options.items() if k in valid_keys and v is not None})

        return self.request(Route('POST', '/guilds/{guild_id}/channels', guild_id=guild_id), json=payload, reason=reason)

    def delete_channel(
        self,
        channel_id: Snowflake,
        *,
        reason: Optional[str] = None,
    ) -> Response[None]:
        return self.request(Route('DELETE', '/channels/{channel_id}', channel_id=channel_id), reason=reason)

    # Thread management

    def start_public_thread(
        self,
        channel_id: int,
        message_id: int,
        *,
        name: str,
        auto_archive_duration: int,
        type: int,
    ) -> Response[threads.Thread]:
        payload = {
            'name': name,
            'auto_archive_duration': auto_archive_duration,
            'type': type,
        }

        route = Route(
            'POST', '/channels/{channel_id}/messages/{message_id}/threads', channel_id=channel_id, message_id=message_id
        )
        return self.request(route, json=payload)

    def start_private_thread(
        self,
        channel_id: int,
        *,
        name: str,
        auto_archive_duration: int,
        type: int,
    ) -> Response[threads.Thread]:
        payload = {
            'name': name,
            'auto_archive_duration': auto_archive_duration,
            'type': type,
        }

        route = Route('POST', '/channels/{channel_id}/threads', channel_id=channel_id)
        return self.request(route, json=payload)

    def join_thread(self, channel_id: int):
        return self.request(Route('POST', '/channels/{channel_id}/thread-members/@me', channel_id=channel_id))

    def add_user_to_thread(self, channel_id: int, user_id: int):
        return self.request(
            Route('PUT', '/channels/{channel_id}/thread-members/{user_id}', channel_id=channel_id, user_id=user_id)
        )

    def leave_thread(self, channel_id: int):
        return self.request(Route('DELETE', '/channels/{channel_id}/thread-members/@me', channel_id=channel_id))

    def remove_user_from_thread(self, channel_id: int, user_id: int):
        route = Route('DELETE', '/channels/{channel_id}/thread-members/{user_id}', channel_id=channel_id, user_id=user_id)
        return self.request(route)

    def get_public_archived_threads(
        self, channel_id: int, before=None, limit: int = 50
    ) -> Response[threads.ThreadPaginationPayload]:
        route = Route('GET', '/channels/{channel_id}/threads/archived/public', channel_id=channel_id)

        params = {}
        if before:
            params['before'] = before
        params['limit'] = limit
        return self.request(route, params=params)

    def get_private_archived_threads(
        self, channel_id: int, before=None, limit: int = 50
    ) -> Response[threads.ThreadPaginationPayload]:
        route = Route('GET', '/channels/{channel_id}/threads/archived/private', channel_id=channel_id)

        params = {}
        if before:
            params['before'] = before
        params['limit'] = limit
        return self.request(route, params=params)

    def get_joined_private_archived_threads(
        self, channel_id: int, before=None, limit: int = 50
    ) -> Response[threads.ThreadPaginationPayload]:
        route = Route('GET', '/channels/{channel_id}/users/@me/threads/archived/private', channel_id=channel_id)
        params = {}
        if before:
            params['before'] = before
        params['limit'] = limit
        return self.request(route, params=params)

    def get_active_threads(self, channel_id: int) -> Response[threads.ThreadPaginationPayload]:
        route = Route('GET', '/channels/{channel_id}/threads/active', channel_id=channel_id)
        return self.request(route)

    def get_thread_members(self, channel_id: int) -> Response[List[threads.ThreadMember]]:
        route = Route('GET', '/channels/{channel_id}/thread-members', channel_id=channel_id)
        return self.request(route)

    # Webhook management

    def create_webhook(
        self,
        channel_id: Snowflake,
        *,
        name: str,
        avatar: Optional[bytes] = None,
        reason: Optional[str] = None,
    ) -> Response[webhook.Webhook]:
        payload: Dict[str, Any] = {
            'name': name,
        }
        if avatar is not None:
            payload['avatar'] = avatar

        r = Route('POST', '/channels/{channel_id}/webhooks', channel_id=channel_id)
        return self.request(r, json=payload, reason=reason)

    def channel_webhooks(self, channel_id: Snowflake) -> Response[List[webhook.Webhook]]:
        return self.request(Route('GET', '/channels/{channel_id}/webhooks', channel_id=channel_id))

    def guild_webhooks(self, guild_id: Snowflake) -> Response[List[webhook.Webhook]]:
        return self.request(Route('GET', '/guilds/{guild_id}/webhooks', guild_id=guild_id))

    def get_webhook(self, webhook_id: Snowflake) -> Response[webhook.Webhook]:
        return self.request(Route('GET', '/webhooks/{webhook_id}', webhook_id=webhook_id))

    def follow_webhook(
        self,
        channel_id: Snowflake,
        webhook_channel_id: Snowflake,
        reason: Optional[str] = None,
    ) -> Response[None]:
        payload = {
            'webhook_channel_id': str(webhook_channel_id),
        }
        return self.request(
            Route('POST', '/channels/{channel_id}/followers', channel_id=channel_id), json=payload, reason=reason
        )

    # Guild management

    def get_guilds(
        self,
        limit: int,
        before: Optional[int] = None,
        after: Optional[int] = None,
    ) -> Response[List[guild.Guild]]:
        params: Dict[str, Any] = {
            'limit': limit,
        }

        if before:
            params['before'] = before
        if after:
            params['after'] = after

        return self.request(Route('GET', '/users/@me/guilds'), params=params)

    def leave_guild(self, guild_id: Snowflake) -> Response[None]:
        return self.request(Route('DELETE', '/users/@me/guilds/{guild_id}', guild_id=guild_id))

    def get_guild(self, guild_id: Snowflake) -> Response[guild.Guild]:
        return self.request(Route('GET', '/guilds/{guild_id}', guild_id=guild_id))

    def delete_guild(self, guild_id: Snowflake) -> Response[None]:
        return self.request(Route('DELETE', '/guilds/{guild_id}', guild_id=guild_id))

    def create_guild(self, name: str, region: str, icon: bytes) -> Response[guild.Guild]:
        payload = {
            'name': name,
            'icon': icon,
            'region': region,
        }

        return self.request(Route('POST', '/guilds'), json=payload)

    def edit_guild(self, guild_id: Snowflake, *, reason: Optional[str] = None, **fields: Any) -> Response[guild.Guild]:
        valid_keys = (
            'name',
            'region',
            'icon',
            'afk_timeout',
            'owner_id',
            'afk_channel_id',
            'splash',
            'discovery_splash',
            'features',
            'verification_level',
            'system_channel_id',
            'default_message_notifications',
            'description',
            'explicit_content_filter',
            'banner',
            'system_channel_flags',
            'rules_channel_id',
            'public_updates_channel_id',
            'preferred_locale',
        )

        payload = {k: v for k, v in fields.items() if k in valid_keys}

        return self.request(Route('PATCH', '/guilds/{guild_id}', guild_id=guild_id), json=payload, reason=reason)

    def get_template(self, code: str) -> Response[template.Template]:
        return self.request(Route('GET', '/guilds/templates/{code}', code=code))

    def guild_templates(self, guild_id: Snowflake) -> Response[List[template.Template]]:
        return self.request(Route('GET', '/guilds/{guild_id}/templates', guild_id=guild_id))

    def create_template(self, guild_id: Snowflake, payload) -> Response[template.Template]:
        return self.request(Route('POST', '/guilds/{guild_id}/templates', guild_id=guild_id), json=payload)

    def sync_template(self, guild_id: Snowflake, code: str) -> Response[template.Template]:
        return self.request(Route('PUT', '/guilds/{guild_id}/templates/{code}', guild_id=guild_id, code=code))

    def edit_template(self, guild_id: Snowflake, code: str, payload) -> Response[template.Template]:
        valid_keys = (
            'name',
            'description',
        )
        payload = {k: v for k, v in payload.items() if k in valid_keys}
        return self.request(
            Route('PATCH', '/guilds/{guild_id}/templates/{code}', guild_id=guild_id, code=code), json=payload
        )

    def delete_template(self, guild_id: Snowflake, code: str) -> Response[None]:
        return self.request(Route('DELETE', '/guilds/{guild_id}/templates/{code}', guild_id=guild_id, code=code))

    def create_from_template(self, code: str, name: str, region: str, icon: bytes) -> Response[guild.Guild]:
        payload = {
            'name': name,
            'icon': icon,
            'region': region,
        }
        return self.request(Route('POST', '/guilds/templates/{code}', code=code), json=payload)

    def get_bans(self, guild_id: Snowflake) -> Response[List[guild.Ban]]:
        return self.request(Route('GET', '/guilds/{guild_id}/bans', guild_id=guild_id))

    def get_ban(self, user_id: Snowflake, guild_id: Snowflake) -> Response[guild.Ban]:
        return self.request(Route('GET', '/guilds/{guild_id}/bans/{user_id}', guild_id=guild_id, user_id=user_id))

    def get_vanity_code(self, guild_id: Snowflake) -> Response[invite.VanityInvite]:
        return self.request(Route('GET', '/guilds/{guild_id}/vanity-url', guild_id=guild_id))

    def change_vanity_code(self, guild_id: Snowflake, code: str, *, reason: Optional[str] = None) -> Response[None]:
        payload: Dict[str, Any] = {'code': code}
        return self.request(Route('PATCH', '/guilds/{guild_id}/vanity-url', guild_id=guild_id), json=payload, reason=reason)

    def get_all_guild_channels(self, guild_id: Snowflake) -> Response[List[guild.GuildChannel]]:
        return self.request(Route('GET', '/guilds/{guild_id}/channels', guild_id=guild_id))

    def get_members(self, guild_id: Snowflake, limit: int, after: Optional[int]) -> Response[List[member.Member]]:
        params: Dict[str, Any] = {
            'limit': limit,
        }
        if after:
            params['after'] = after

        r = Route('GET', '/guilds/{guild_id}/members', guild_id=guild_id)
        return self.request(r, params=params)

    def get_member(self, guild_id: Snowflake, member_id: Snowflake) -> Response[member.Member]:
        return self.request(Route('GET', '/guilds/{guild_id}/members/{member_id}', guild_id=guild_id, member_id=member_id))

    def prune_members(
        self,
        guild_id: Snowflake,
        days: int,
        compute_prune_count: bool,
        roles: List[str],
        *,
        reason: Optional[str] = None,
    ) -> Response[guild.GuildPrune]:
        payload: Dict[str, Any] = {
            'days': days,
            'compute_prune_count': 'true' if compute_prune_count else 'false',
        }
        if roles:
            payload['include_roles'] = ', '.join(roles)

        return self.request(Route('POST', '/guilds/{guild_id}/prune', guild_id=guild_id), json=payload, reason=reason)

    def estimate_pruned_members(
        self,
        guild_id: Snowflake,
        days: int,
        roles: List[str],
    ) -> Response[guild.GuildPrune]:
        params: Dict[str, Any] = {
            'days': days,
        }
        if roles:
            params['include_roles'] = ', '.join(roles)

        return self.request(Route('GET', '/guilds/{guild_id}/prune', guild_id=guild_id), params=params)

    def get_all_custom_emojis(self, guild_id: Snowflake) -> Response[List[emoji.Emoji]]:
        return self.request(Route('GET', '/guilds/{guild_id}/emojis', guild_id=guild_id))

    def get_custom_emoji(self, guild_id: Snowflake, emoji_id: Snowflake) -> Response[emoji.Emoji]:
        return self.request(Route('GET', '/guilds/{guild_id}/emojis/{emoji_id}', guild_id=guild_id, emoji_id=emoji_id))

    def create_custom_emoji(
        self,
        guild_id: Snowflake,
        name: str,
        image: bytes,
        *,
        roles: Optional[List[int]] = None,
        reason: Optional[str] = None,
    ) -> Response[emoji.Emoji]:
        payload = {
            'name': name,
            'image': image,
            'roles': roles or [],
        }

        r = Route('POST', '/guilds/{guild_id}/emojis', guild_id=guild_id)
        return self.request(r, json=payload, reason=reason)

    def delete_custom_emoji(
        self,
        guild_id: Snowflake,
        emoji_id: Snowflake,
        *,
        reason: Optional[str] = None,
    ) -> Response[None]:
        r = Route('DELETE', '/guilds/{guild_id}/emojis/{emoji_id}', guild_id=guild_id, emoji_id=emoji_id)
        return self.request(r, reason=reason)

    def edit_custom_emoji(
        self,
        guild_id: Snowflake,
        emoji_id: Snowflake,
        *,
        payload,
        reason: Optional[str] = None,
    ) -> Response[emoji.Emoji]:
        r = Route('PATCH', '/guilds/{guild_id}/emojis/{emoji_id}', guild_id=guild_id, emoji_id=emoji_id)
        return self.request(r, json=payload, reason=reason)

    def get_all_integrations(self, guild_id: Snowflake) -> Response[List[integration.Integration]]:
        r = Route('GET', '/guilds/{guild_id}/integrations', guild_id=guild_id)

        return self.request(r)

    def create_integration(self, guild_id: Snowflake, type: integration.IntegrationType, id: int) -> Response[None]:
        payload = {
            'type': type,
            'id': id,
        }

        r = Route('POST', '/guilds/{guild_id}/integrations', guild_id=guild_id)
        return self.request(r, json=payload)

    def edit_integration(self, guild_id: Snowflake, integration_id: Snowflake, **payload: Any) -> Response[None]:
        r = Route(
            'PATCH', '/guilds/{guild_id}/integrations/{integration_id}', guild_id=guild_id, integration_id=integration_id
        )

        return self.request(r, json=payload)

    def sync_integration(self, guild_id: Snowflake, integration_id: Snowflake) -> Response[None]:
        r = Route(
            'POST', '/guilds/{guild_id}/integrations/{integration_id}/sync', guild_id=guild_id, integration_id=integration_id
        )

        return self.request(r)

    def delete_integration(self, guild_id: Snowflake, integration_id: Snowflake) -> Response[None]:
        r = Route(
            'DELETE', '/guilds/{guild_id}/integrations/{integration_id}', guild_id=guild_id, integration_id=integration_id
        )

        return self.request(r)

    def get_audit_logs(
        self,
        guild_id: Snowflake,
        limit: int = 100,
        before: Optional[int] = None,
        after: Optional[int] = None,
        user_id: Optional[int] = None,
        action_type: Optional[AuditLogAction] = None,
    ) -> Response[audit_log.AuditLog]:
        params: Dict[str, Any] = {'limit': limit}
        if before:
            params['before'] = before
        if after:
            params['after'] = after
        if user_id:
            params['user_id'] = user_id
        if action_type:
            params['action_type'] = action_type

        r = Route('GET', '/guilds/{guild_id}/audit-logs', guild_id=guild_id)
        return self.request(r, params=params)

    def get_widget(self, guild_id: Snowflake) -> Response[widget.Widget]:
        return self.request(Route('GET', '/guilds/{guild_id}/widget.json', guild_id=guild_id))

    def edit_widget(self, guild_id: Snowflake, payload) -> Response[widget.WidgetSettings]:
        return self.request(Route('PATCH', '/guilds/{guild_id}/widget', guild_id=guild_id), json=payload)

    # Invite management

    def create_invite(
        self,
        channel_id: Snowflake,
        *,
        reason: Optional[str] = None,
        max_age: int = 0,
        max_uses: int = 0,
        temporary: bool = False,
        unique: bool = True,
        target_type: Optional[int] = None,
        target_user_id: Optional[int] = None,
        target_application_id: Optional[int] = None
    ) -> Response[invite.Invite]:
        r = Route('POST', '/channels/{channel_id}/invites', channel_id=channel_id)
        payload = {
            'max_age': max_age,
            'max_uses': max_uses,
            'temporary': temporary,
            'unique': unique,
        }

        if target_type:
            payload['target_type'] = target_type

        if target_user_id:
            payload['target_user_id'] = target_user_id

        if target_application_id:
            payload['target_application_id'] = str(target_application_id)

        return self.request(r, reason=reason, json=payload)

    def get_invite(self, invite_id: str, *, with_counts: bool = True, with_expiration: bool = True) -> Response[invite.Invite]:
        params = {
            'with_counts': int(with_counts),
            'with_expiration': int(with_expiration),
        }
        return self.request(Route('GET', '/invites/{invite_id}', invite_id=invite_id), params=params)

    def invites_from(self, guild_id: Snowflake) -> Response[List[invite.Invite]]:
        return self.request(Route('GET', '/guilds/{guild_id}/invites', guild_id=guild_id))

    def invites_from_channel(self, channel_id: Snowflake) -> Response[List[invite.Invite]]:
        return self.request(Route('GET', '/channels/{channel_id}/invites', channel_id=channel_id))

    def delete_invite(self, invite_id: str, *, reason: Optional[str] = None) -> Response[None]:
        return self.request(Route('DELETE', '/invites/{invite_id}', invite_id=invite_id), reason=reason)

    # Role management

    def get_roles(self, guild_id: Snowflake) -> Response[List[role.Role]]:
        return self.request(Route('GET', '/guilds/{guild_id}/roles', guild_id=guild_id))

    def edit_role(self, guild_id: Snowflake, role_id: Snowflake, *, reason: Optional[str] = None, **fields: Any) -> Response[role.Role]:
        r = Route('PATCH', '/guilds/{guild_id}/roles/{role_id}', guild_id=guild_id, role_id=role_id)
        valid_keys = ('name', 'permissions', 'color', 'hoist', 'mentionable')
        payload = {k: v for k, v in fields.items() if k in valid_keys}
        return self.request(r, json=payload, reason=reason)

    def delete_role(self, guild_id: Snowflake, role_id: Snowflake, *, reason: Optional[str] = None) -> Response[None]:
        r = Route('DELETE', '/guilds/{guild_id}/roles/{role_id}', guild_id=guild_id, role_id=role_id)
        return self.request(r, reason=reason)

    def replace_roles(
        self,
        user_id: Snowflake,
        guild_id: Snowflake,
        role_ids: List[int],
        *,
        reason: Optional[str] = None,
    ) -> Response[member.Member]:
        return self.edit_member(guild_id=guild_id, user_id=user_id, roles=role_ids, reason=reason)

    def create_role(self, guild_id: Snowflake, *, reason: Optional[str] = None, **fields: Any) -> Response[role.Role]:
        r = Route('POST', '/guilds/{guild_id}/roles', guild_id=guild_id)
        return self.request(r, json=fields, reason=reason)

    def move_role_position(
        self,
        guild_id: Snowflake,
        positions,
        *,
        reason: Optional[str] = None,
    ) -> Response[List[role.Role]]:
        r = Route('PATCH', '/guilds/{guild_id}/roles', guild_id=guild_id)
        return self.request(r, json=positions, reason=reason)

    def add_role(self, guild_id: Snowflake, user_id: Snowflake, role_id: Snowflake, *, reason: Optional[str] = None) -> Response[None]:
        r = Route(
            'PUT',
            '/guilds/{guild_id}/members/{user_id}/roles/{role_id}',
            guild_id=guild_id,
            user_id=user_id,
            role_id=role_id,
        )
        return self.request(r, reason=reason)

    def remove_role(self, guild_id: Snowflake, user_id: Snowflake, role_id: Snowflake, *, reason: Optional[str] = None) -> Response[None]:
        r = Route(
            'DELETE',
            '/guilds/{guild_id}/members/{user_id}/roles/{role_id}',
            guild_id=guild_id,
            user_id=user_id,
            role_id=role_id,
        )
        return self.request(r, reason=reason)

    def edit_channel_permissions(
        self,
        channel_id: Snowflake,
        target: int,
        allow: str,
        deny: str,
        type: int,
        *,
        reason: Optional[str] = None,
    ) -> Response[None]:
        payload = {'id': target, 'allow': allow, 'deny': deny, 'type': type}
        r = Route('PUT', '/channels/{channel_id}/permissions/{target}', channel_id=channel_id, target=target)
        return self.request(r, json=payload, reason=reason)

    def delete_channel_permissions(self, channel_id: Snowflake, target: int, *, reason: Optional[str] = None) -> Response[None]:
        r = Route('DELETE', '/channels/{channel_id}/permissions/{target}', channel_id=channel_id, target=target)
        return self.request(r, reason=reason)

    # Voice management

    def move_member(
        self,
        user_id: Snowflake,
        guild_id: Snowflake,
        channel_id: Snowflake,
        *,
        reason: Optional[str] = None,
    ) -> Response[member.Member]:
        return self.edit_member(guild_id=guild_id, user_id=user_id, channel_id=channel_id, reason=reason)

    # Stage instance management

    def get_stage_instance(self, channel_id: Snowflake) -> Response[channel.StageInstance]:
        return self.request(Route('GET', '/stage-instances/{channel_id}', channel_id=channel_id))

    def create_stage_instance(self, **payload) -> Response[channel.StageInstance]:
        valid_keys = (
            'channel_id',
            'topic',
            'privacy_level',
        )
        payload = {k: v for k, v in payload.items() if k in valid_keys}

        return self.request(Route('POST', '/stage-instances'), json=payload)

    def edit_stage_instance(self, channel_id: Snowflake, **payload) -> Response[None]:
        valid_keys = (
            'topic',
            'privacy_level',
        )
        payload = {k: v for k, v in payload.items() if k in valid_keys}

        return self.request(Route('PATCH', '/stage-instances/{channel_id}', channel_id=channel_id), json=payload)

    def delete_stage_instance(self, channel_id: Snowflake) -> Response[None]:
        return self.request(Route('DELETE', '/stage-instances/{channel_id}', channel_id=channel_id))

    # Application commands (global)

    def get_global_commands(self, application_id: Snowflake) -> Response[List[interactions.ApplicationCommand]]:
        return self.request(Route('GET', '/applications/{application_id}/commands', application_id=application_id))

    def get_global_command(self, application_id: Snowflake, command_id: Snowflake) -> Response[interactions.ApplicationCommand]:
        r = Route(
            'GET',
            '/applications/{application_id}/commands/{command_id}',
            application_id=application_id,
            command_id=command_id,
        )
        return self.request(r)

    def upsert_global_command(self, application_id: Snowflake, payload) -> Response[interactions.ApplicationCommand]:
        r = Route('POST', '/applications/{application_id}/commands', application_id=application_id)
        return self.request(r, json=payload)

    def edit_global_command(self,
        application_id: Snowflake,
        command_id: Snowflake,
        payload,
    ) -> Response[interactions.ApplicationCommand]:
        valid_keys = (
            'name',
            'description',
            'options',
        )
        payload = {k: v for k, v in payload.items() if k in valid_keys}
        r = Route(
            'PATCH',
            '/applications/{application_id}/commands/{command_id}',
            application_id=application_id,
            command_id=command_id,
        )
        return self.request(r, json=payload)

    def delete_global_command(self, application_id: Snowflake, command_id: Snowflake) -> Response[None]:
        r = Route(
            'DELETE',
            '/applications/{application_id}/commands/{command_id}',
            application_id=application_id,
            command_id=command_id,
        )
        return self.request(r)

    def bulk_upsert_global_commands(self, application_id: Snowflake, payload) -> Response[List[interactions.ApplicationCommand]]:
        r = Route('PUT', '/applications/{application_id}/commands', application_id=application_id)
        return self.request(r, json=payload)

    # Application commands (guild)

    def get_guild_commands(self, application_id: Snowflake, guild_id: Snowflake) -> Response[List[interactions.ApplicationCommand]]:
        r = Route(
            'GET',
            '/applications/{application_id}/guilds/{guild_id}/commands',
            application_id=application_id,
            guild_id=guild_id,
        )
        return self.request(r)

    def get_guild_command(
        self,
        application_id: Snowflake,
        guild_id: Snowflake,
        command_id: Snowflake,
    ) -> Response[interactions.ApplicationCommand]:
        r = Route(
            'GET',
            '/applications/{application_id}/guilds/{guild_id}/commands/{command_id}',
            application_id=application_id,
            guild_id=guild_id,
            command_id=command_id,
        )
        return self.request(r)

    def upsert_guild_command(
        self,
        application_id: Snowflake,
        guild_id: Snowflake,
        payload,
    ) -> Response[interactions.ApplicationCommand]:
        r = Route(
            'POST',
            '/applications/{application_id}/guilds/{guild_id}/commands',
            application_id=application_id,
            guild_id=guild_id,
        )
        return self.request(r, json=payload)

    def edit_guild_command(self,
        application_id: Snowflake,
        guild_id: Snowflake,
        command_id: Snowflake,
        payload,
    ) -> Response[interactions.ApplicationCommand]:
        valid_keys = (
            'name',
            'description',
            'options',
        )
        payload = {k: v for k, v in payload.items() if k in valid_keys}
        r = Route(
            'PATCH',
            '/applications/{application_id}/guilds/{guild_id}/commands/{command_id}',
            application_id=application_id,
            guild_id=guild_id,
            command_id=command_id,
        )
        return self.request(r, json=payload)

    def delete_guild_command(
        self,
        application_id: Snowflake,
        guild_id: Snowflake,
        command_id: Snowflake,
    ) -> Response[None]:
        r = Route(
            'DELETE',
            '/applications/{application_id}/guilds/{guild_id}/commands/{command_id}',
            application_id=application_id,
            guild_id=guild_id,
            command_id=command_id,
        )
        return self.request(r)

    def bulk_upsert_guild_commands(
        self, 
        application_id: Snowflake,
        guild_id: Snowflake, 
        payload,
    ) -> Response[List[interactions.ApplicationCommand]]:
        r = Route(
            'PUT',
            '/applications/{application_id}/guilds/{guild_id}/commands',
            application_id=application_id,
            guild_id=guild_id,
        )
        return self.request(r, json=payload)

    # Interaction responses

    def _edit_webhook_helper(
        self,
        route: Route,
        file: Optional[File] = None,
        content: Optional[str] = None,
        embeds: Optional[List[embed.Embed]] = None,
        allowed_mentions: Optional[message.AllowedMentions] = None,
    ):

        payload: Dict[str, Any] = {}
        if content:
            payload['content'] = content
        if embeds:
            payload['embeds'] = embeds
        if allowed_mentions:
            payload['allowed_mentions'] = allowed_mentions

        form: List[Dict[str, Any]] = [
            {
                'name': 'payload_json',
                'value': utils.to_json(payload),
            }
        ]

        if file:
            form.append(
                {
                    'name': 'file',
                    'value': file.fp,
                    'filename': file.filename,
                    'content_type': 'application/octet-stream',
                }
            )

        return self.request(route, form=form, files=[file] if file else None)

    def create_interaction_response(
        self,
        interaction_id: Snowflake,
        token: str,
        *,
        type: InteractionResponseType,
        data: Optional[interactions.InteractionApplicationCommandCallbackData] = None
    ) -> Response[None]:
        r = Route(
            'POST',
            '/interactions/{interaction_id}/{interaction_token}/callback',
            interaction_id=interaction_id,
            interaction_token=token,
        )
        payload: Dict[str, Any] = {
            'type': type,
        }

        if data is not None:
            payload['data'] = data

        return self.request(r, json=payload)

    def get_original_interaction_response(
        self,
        application_id: Snowflake,
        token: str,
    ) -> Response[message.Message]:
        r = Route(
            'GET',
            '/webhooks/{application_id}/{interaction_token}/messages/@original',
            application_id=application_id,
            interaction_token=token,
        )
        return self.request(r)

    def edit_original_interaction_response(
        self,
        application_id: Snowflake,
        token: str,
        file: Optional[File] = None,
        content: Optional[str] = None,
        embeds: Optional[List[embed.Embed]] = None,
        allowed_mentions: Optional[message.AllowedMentions] = None,
    ) -> Response[message.Message]:
        r = Route(
            'PATCH',
            '/webhooks/{application_id}/{interaction_token}/messages/@original',
            application_id=application_id,
            interaction_token=token,
        )
        return self._edit_webhook_helper(r, file=file, content=content, embeds=embeds, allowed_mentions=allowed_mentions)

    def delete_original_interaction_response(self, application_id: Snowflake, token: str) -> Response[None]:
        r = Route(
            'DELETE',
            '/webhooks/{application_id}/{interaction_token}/messages/@original',
            application_id=application_id,
            interaction_token=token,
        )
        return self.request(r)

    def create_followup_message(
        self,
        application_id: Snowflake,
        token: str,
        files: List[File] = [],
        content: Optional[str] = None,
        tts: bool = False,
        embeds: Optional[List[embed.Embed]] = None,
        allowed_mentions: Optional[message.AllowedMentions] = None,
    ) -> Response[message.Message]:
        r = Route(
            'POST',
            '/webhooks/{application_id}/{interaction_token}',
            application_id=application_id,
            interaction_token=token,
        )
        return self.send_multipart_helper(
            r,
            content=content,
            files=files,
            tts=tts,
            embeds=embeds,
            allowed_mentions=allowed_mentions,
        )

    def edit_followup_message(
        self,
        application_id: Snowflake,
        token: str,
        message_id: Snowflake,
        file: Optional[File] = None,
        content: Optional[str] = None,
        embeds: Optional[List[embed.Embed]] = None,
        allowed_mentions: Optional[message.AllowedMentions] = None,
    )-> Response[message.Message]:
        r = Route(
            'PATCH',
            '/webhooks/{application_id}/{interaction_token}/messages/{message_id}',
            application_id=application_id,
            interaction_token=token,
            message_id=message_id,
        )
        return self._edit_webhook_helper(r, file=file, content=content, embeds=embeds, allowed_mentions=allowed_mentions)

    def delete_followup_message(self, application_id: Snowflake, token: str, message_id: Snowflake) -> Response[None]:
        r = Route(
            'DELETE',
            '/webhooks/{application_id}/{interaction_token}/messages/{message_id}',
            application_id=application_id,
            interaction_token=token,
            message_id=message_id,
        )
        return self.request(r)

    def get_guild_application_command_permissions(
<<<<<<< HEAD
        self,
        application_id: Snowflake,
        guild_id: Snowflake,
=======
        self, application_id, guild_id
>>>>>>> 746da7d5
    ) -> Response[List[interactions.GuildApplicationCommandPermissions]]:
        r = Route(
            'GET',
            '/applications/{application_id}/guilds/{guild_id}/commands/permissions',
            application_id=application_id,
            guild_id=guild_id,
        )
        return self.request(r)

    def get_application_command_permissions(
<<<<<<< HEAD
        self,
        application_id: Snowflake,
        guild_id: Snowflake,
        command_id: Snowflake,
=======
        self, application_id, guild_id, command_id
>>>>>>> 746da7d5
    ) -> Response[interactions.GuildApplicationCommandPermissions]:
        r = Route(
            'GET',
            '/applications/{application_id}/guilds/{guild_id}/commands/{command_id}/permissions',
            application_id=application_id,
            guild_id=guild_id,
            command_id=command_id,
        )
        return self.request(r)

    def edit_application_command_permissions(
        self,
        application_id: Snowflake,
        guild_id: Snowflake,
        command_id: Snowflake,
        payload,
    ) -> Response[None]:
        r = Route(
            'PUT',
            '/applications/{application_id}/guilds/{guild_id}/commands/{command_id}/permissions',
            application_id=application_id,
            guild_id=guild_id,
            command_id=command_id,
        )
        return self.request(r, json=payload)

    def bulk_edit_guild_application_command_permissions(
        self,
        application_id: Snowflake,
        guild_id: Snowflake,
        payload
    ) -> Response[None]:
        r = Route(
            'PUT',
            '/applications/{application_id}/guilds/{guild_id}/commands/permissions',
            application_id=application_id,
            guild_id=guild_id,
        )
        return self.request(r, json=payload)

    # Misc

    def application_info(self) -> Response[appinfo.AppInfo]:
        return self.request(Route('GET', '/oauth2/applications/@me'))

    async def get_gateway(self, *, encoding: str = 'json', zlib: bool = True) -> str:
        try:
            data = await self.request(Route('GET', '/gateway'))
        except HTTPException as exc:
            raise GatewayNotFound() from exc
        if zlib:
            value = '{0}?encoding={1}&v=9&compress=zlib-stream'
        else:
            value = '{0}?encoding={1}&v=9'
        return value.format(data['url'], encoding)

    async def get_bot_gateway(self, *, encoding: str = 'json', zlib: bool = True) -> Tuple[int, str]:
        try:
            data = await self.request(Route('GET', '/gateway/bot'))
        except HTTPException as exc:
            raise GatewayNotFound() from exc

        if zlib:
            value = '{0}?encoding={1}&v=9&compress=zlib-stream'
        else:
            value = '{0}?encoding={1}&v=9'
        return data['shards'], value.format(data['url'], encoding)

    def get_user(self, user_id) -> Response[user.User]:
        return self.request(Route('GET', '/users/{user_id}', user_id=user_id))<|MERGE_RESOLUTION|>--- conflicted
+++ resolved
@@ -865,8 +865,8 @@
 
     def start_public_thread(
         self,
-        channel_id: int,
-        message_id: int,
+        channel_id: Snowflake,
+        message_id: Snowflake,
         *,
         name: str,
         auto_archive_duration: int,
@@ -885,7 +885,7 @@
 
     def start_private_thread(
         self,
-        channel_id: int,
+        channel_id: Snowflake,
         *,
         name: str,
         auto_archive_duration: int,
@@ -900,23 +900,23 @@
         route = Route('POST', '/channels/{channel_id}/threads', channel_id=channel_id)
         return self.request(route, json=payload)
 
-    def join_thread(self, channel_id: int):
+    def join_thread(self, channel_id: Snowflake) -> Response[None]:
         return self.request(Route('POST', '/channels/{channel_id}/thread-members/@me', channel_id=channel_id))
 
-    def add_user_to_thread(self, channel_id: int, user_id: int):
+    def add_user_to_thread(self, channel_id: Snowflake, user_id: Snowflake) -> Response[None]:
         return self.request(
             Route('PUT', '/channels/{channel_id}/thread-members/{user_id}', channel_id=channel_id, user_id=user_id)
         )
 
-    def leave_thread(self, channel_id: int):
+    def leave_thread(self, channel_id: Snowflake) -> Response[None]:
         return self.request(Route('DELETE', '/channels/{channel_id}/thread-members/@me', channel_id=channel_id))
 
-    def remove_user_from_thread(self, channel_id: int, user_id: int):
+    def remove_user_from_thread(self, channel_id: Snowflake, user_id: Snowflake) -> Response[None]:
         route = Route('DELETE', '/channels/{channel_id}/thread-members/{user_id}', channel_id=channel_id, user_id=user_id)
         return self.request(route)
 
     def get_public_archived_threads(
-        self, channel_id: int, before=None, limit: int = 50
+        self, channel_id: Snowflake, before=None, limit: int = 50
     ) -> Response[threads.ThreadPaginationPayload]:
         route = Route('GET', '/channels/{channel_id}/threads/archived/public', channel_id=channel_id)
 
@@ -927,7 +927,7 @@
         return self.request(route, params=params)
 
     def get_private_archived_threads(
-        self, channel_id: int, before=None, limit: int = 50
+        self, channel_id: Snowflake, before=None, limit: int = 50
     ) -> Response[threads.ThreadPaginationPayload]:
         route = Route('GET', '/channels/{channel_id}/threads/archived/private', channel_id=channel_id)
 
@@ -938,7 +938,7 @@
         return self.request(route, params=params)
 
     def get_joined_private_archived_threads(
-        self, channel_id: int, before=None, limit: int = 50
+        self, channel_id: Snowflake, before=None, limit: int = 50
     ) -> Response[threads.ThreadPaginationPayload]:
         route = Route('GET', '/channels/{channel_id}/users/@me/threads/archived/private', channel_id=channel_id)
         params = {}
@@ -947,11 +947,11 @@
         params['limit'] = limit
         return self.request(route, params=params)
 
-    def get_active_threads(self, channel_id: int) -> Response[threads.ThreadPaginationPayload]:
+    def get_active_threads(self, channel_id: Snowflake) -> Response[threads.ThreadPaginationPayload]:
         route = Route('GET', '/channels/{channel_id}/threads/active', channel_id=channel_id)
         return self.request(route)
 
-    def get_thread_members(self, channel_id: int) -> Response[List[threads.ThreadMember]]:
+    def get_thread_members(self, channel_id: Snowflake) -> Response[List[threads.ThreadMember]]:
         route = Route('GET', '/channels/{channel_id}/thread-members', channel_id=channel_id)
         return self.request(route)
 
@@ -1723,13 +1723,9 @@
         return self.request(r)
 
     def get_guild_application_command_permissions(
-<<<<<<< HEAD
         self,
         application_id: Snowflake,
         guild_id: Snowflake,
-=======
-        self, application_id, guild_id
->>>>>>> 746da7d5
     ) -> Response[List[interactions.GuildApplicationCommandPermissions]]:
         r = Route(
             'GET',
@@ -1740,14 +1736,10 @@
         return self.request(r)
 
     def get_application_command_permissions(
-<<<<<<< HEAD
         self,
         application_id: Snowflake,
         guild_id: Snowflake,
         command_id: Snowflake,
-=======
-        self, application_id, guild_id, command_id
->>>>>>> 746da7d5
     ) -> Response[interactions.GuildApplicationCommandPermissions]:
         r = Route(
             'GET',
