"""
The MIT License (MIT)

Copyright (c) 2015-present Rapptz

Permission is hereby granted, free of charge, to any person obtaining a
copy of this software and associated documentation files (the "Software"),
to deal in the Software without restriction, including without limitation
the rights to use, copy, modify, merge, publish, distribute, sublicense,
and/or sell copies of the Software, and to permit persons to whom the
Software is furnished to do so, subject to the following conditions:

The above copyright notice and this permission notice shall be included in
all copies or substantial portions of the Software.

THE SOFTWARE IS PROVIDED "AS IS", WITHOUT WARRANTY OF ANY KIND, EXPRESS
OR IMPLIED, INCLUDING BUT NOT LIMITED TO THE WARRANTIES OF MERCHANTABILITY,
FITNESS FOR A PARTICULAR PURPOSE AND NONINFRINGEMENT. IN NO EVENT SHALL THE
AUTHORS OR COPYRIGHT HOLDERS BE LIABLE FOR ANY CLAIM, DAMAGES OR OTHER
LIABILITY, WHETHER IN AN ACTION OF CONTRACT, TORT OR OTHERWISE, ARISING
FROM, OUT OF OR IN CONNECTION WITH THE SOFTWARE OR THE USE OR OTHER
DEALINGS IN THE SOFTWARE.
"""

from __future__ import annotations

import asyncio
import logging
import sys
from typing import (
    Any,
    ClassVar,
    Coroutine,
    Dict,
    Iterable,
    List,
    Literal,
    NamedTuple,
    Optional,
    overload,
    Sequence,
    Tuple,
    TYPE_CHECKING,
    Type,
    TypeVar,
    Union,
)
from urllib.parse import quote as _uriquote
from collections import deque
import datetime
import socket

import aiohttp

from .errors import HTTPException, RateLimited, Forbidden, NotFound, LoginFailure, DiscordServerError, GatewayNotFound
from .gateway import DiscordClientWebSocketResponse
from .file import File
from .mentions import AllowedMentions
from . import __version__, utils
from .utils import MISSING

_log = logging.getLogger(__name__)

if TYPE_CHECKING:
    from typing_extensions import Self

    from .ui.view import View
    from .embeds import Embed
    from .message import Attachment
    from .flags import MessageFlags

    from .types import (
        appinfo,
        audit_log,
        automod,
        channel,
        command,
        emoji,
        guild,
        integration,
        invite,
        member,
        message,
        template,
        role,
        user,
        webhook,
        widget,
        threads,
        scheduled_event,
        sticker,
        welcome_screen,
<<<<<<< HEAD
        soundboard,
=======
        sku,
>>>>>>> ef094404
    )
    from .types.snowflake import Snowflake, SnowflakeList

    from types import TracebackType

    T = TypeVar('T')
    BE = TypeVar('BE', bound=BaseException)
    Response = Coroutine[Any, Any, T]


async def json_or_text(response: aiohttp.ClientResponse) -> Union[Dict[str, Any], str]:
    text = await response.text(encoding='utf-8')
    try:
        if response.headers['content-type'] == 'application/json':
            return utils._from_json(text)
    except KeyError:
        # Thanks Cloudflare
        pass

    return text


class MultipartParameters(NamedTuple):
    payload: Optional[Dict[str, Any]]
    multipart: Optional[List[Dict[str, Any]]]
    files: Optional[Sequence[File]]

    def __enter__(self) -> Self:
        return self

    def __exit__(
        self,
        exc_type: Optional[Type[BE]],
        exc: Optional[BE],
        traceback: Optional[TracebackType],
    ) -> None:
        if self.files:
            for file in self.files:
                file.close()


def handle_message_parameters(
    content: Optional[str] = MISSING,
    *,
    username: str = MISSING,
    avatar_url: Any = MISSING,
    tts: bool = False,
    nonce: Optional[Union[int, str]] = None,
    flags: MessageFlags = MISSING,
    file: File = MISSING,
    files: Sequence[File] = MISSING,
    embed: Optional[Embed] = MISSING,
    embeds: Sequence[Embed] = MISSING,
    attachments: Sequence[Union[Attachment, File]] = MISSING,
    view: Optional[View] = MISSING,
    allowed_mentions: Optional[AllowedMentions] = MISSING,
    message_reference: Optional[message.MessageReference] = MISSING,
    stickers: Optional[SnowflakeList] = MISSING,
    previous_allowed_mentions: Optional[AllowedMentions] = None,
    mention_author: Optional[bool] = None,
    thread_name: str = MISSING,
    channel_payload: Dict[str, Any] = MISSING,
) -> MultipartParameters:
    if files is not MISSING and file is not MISSING:
        raise TypeError('Cannot mix file and files keyword arguments.')
    if embeds is not MISSING and embed is not MISSING:
        raise TypeError('Cannot mix embed and embeds keyword arguments.')

    if file is not MISSING:
        files = [file]

    if attachments is not MISSING and files is not MISSING:
        raise TypeError('Cannot mix attachments and files keyword arguments.')

    payload = {}
    if embeds is not MISSING:
        if len(embeds) > 10:
            raise ValueError('embeds has a maximum of 10 elements.')
        payload['embeds'] = [e.to_dict() for e in embeds]

    if embed is not MISSING:
        if embed is None:
            payload['embeds'] = []
        else:
            payload['embeds'] = [embed.to_dict()]

    if content is not MISSING:
        if content is not None:
            payload['content'] = str(content)
        else:
            payload['content'] = None

    if view is not MISSING:
        if view is not None:
            payload['components'] = view.to_components()
        else:
            payload['components'] = []

    if nonce is not None:
        payload['nonce'] = str(nonce)

    if message_reference is not MISSING:
        payload['message_reference'] = message_reference

    if stickers is not MISSING:
        if stickers is not None:
            payload['sticker_ids'] = stickers
        else:
            payload['sticker_ids'] = []

    payload['tts'] = tts
    if avatar_url:
        payload['avatar_url'] = str(avatar_url)
    if username:
        payload['username'] = username

    if flags is not MISSING:
        payload['flags'] = flags.value

    if thread_name is not MISSING:
        payload['thread_name'] = thread_name

    if allowed_mentions:
        if previous_allowed_mentions is not None:
            payload['allowed_mentions'] = previous_allowed_mentions.merge(allowed_mentions).to_dict()
        else:
            payload['allowed_mentions'] = allowed_mentions.to_dict()
    elif previous_allowed_mentions is not None:
        payload['allowed_mentions'] = previous_allowed_mentions.to_dict()

    if mention_author is not None:
        if 'allowed_mentions' not in payload:
            payload['allowed_mentions'] = AllowedMentions().to_dict()
        payload['allowed_mentions']['replied_user'] = mention_author

    if attachments is MISSING:
        attachments = files
    else:
        files = [a for a in attachments if isinstance(a, File)]

    if attachments is not MISSING:
        file_index = 0
        attachments_payload = []
        for attachment in attachments:
            if isinstance(attachment, File):
                attachments_payload.append(attachment.to_dict(file_index))
                file_index += 1
            else:
                attachments_payload.append(attachment.to_dict())

        payload['attachments'] = attachments_payload

    if channel_payload is not MISSING:
        payload = {
            'message': payload,
        }
        payload.update(channel_payload)

    multipart = []
    if files:
        multipart.append({'name': 'payload_json', 'value': utils._to_json(payload)})
        payload = None
        for index, file in enumerate(files):
            multipart.append(
                {
                    'name': f'files[{index}]',
                    'value': file.fp,
                    'filename': file.filename,
                    'content_type': 'application/octet-stream',
                }
            )

    return MultipartParameters(payload=payload, multipart=multipart, files=files)


INTERNAL_API_VERSION: int = 10


def _set_api_version(value: int):
    global INTERNAL_API_VERSION

    if not isinstance(value, int):
        raise TypeError(f'expected int not {value.__class__.__name__}')

    if value not in (9, 10):
        raise ValueError(f'expected either 9 or 10 not {value}')

    INTERNAL_API_VERSION = value
    Route.BASE = f'https://discord.com/api/v{value}'


class Route:
    BASE: ClassVar[str] = 'https://discord.com/api/v10'

    def __init__(self, method: str, path: str, *, metadata: Optional[str] = None, **parameters: Any) -> None:
        self.path: str = path
        self.method: str = method
        # Metadata is a special string used to differentiate between known sub rate limits
        # Since these can't be handled generically, this is the next best way to do so.
        self.metadata: Optional[str] = metadata
        url = self.BASE + self.path
        if parameters:
            url = url.format_map({k: _uriquote(v) if isinstance(v, str) else v for k, v in parameters.items()})
        self.url: str = url

        # major parameters:
        self.channel_id: Optional[Snowflake] = parameters.get('channel_id')
        self.guild_id: Optional[Snowflake] = parameters.get('guild_id')
        self.webhook_id: Optional[Snowflake] = parameters.get('webhook_id')
        self.webhook_token: Optional[str] = parameters.get('webhook_token')

    @property
    def key(self) -> str:
        """The bucket key is used to represent the route in various mappings."""
        if self.metadata:
            return f'{self.method} {self.path}:{self.metadata}'
        return f'{self.method} {self.path}'

    @property
    def major_parameters(self) -> str:
        """Returns the major parameters formatted a string.

        This needs to be appended to a bucket hash to constitute as a full rate limit key.
        """
        return '+'.join(
            str(k) for k in (self.channel_id, self.guild_id, self.webhook_id, self.webhook_token) if k is not None
        )


class Ratelimit:
    """Represents a Discord rate limit.

    This is similar to a semaphore except tailored to Discord's rate limits. This is aware of
    the expiry of a token window, along with the number of tokens available. The goal of this
    design is to increase throughput of requests being sent concurrently rather than forcing
    everything into a single lock queue per route.
    """

    __slots__ = (
        'limit',
        'remaining',
        'outgoing',
        'reset_after',
        'expires',
        'dirty',
        '_last_request',
        '_max_ratelimit_timeout',
        '_loop',
        '_pending_requests',
        '_sleeping',
    )

    def __init__(self, max_ratelimit_timeout: Optional[float]) -> None:
        self.limit: int = 1
        self.remaining: int = self.limit
        self.outgoing: int = 0
        self.reset_after: float = 0.0
        self.expires: Optional[float] = None
        self.dirty: bool = False
        self._max_ratelimit_timeout: Optional[float] = max_ratelimit_timeout
        self._loop: asyncio.AbstractEventLoop = asyncio.get_running_loop()
        self._pending_requests: deque[asyncio.Future[Any]] = deque()
        # Only a single rate limit object should be sleeping at a time.
        # The object that is sleeping is ultimately responsible for freeing the semaphore
        # for the requests currently pending.
        self._sleeping: asyncio.Lock = asyncio.Lock()
        self._last_request: float = self._loop.time()

    def __repr__(self) -> str:
        return (
            f'<RateLimitBucket limit={self.limit} remaining={self.remaining} pending_requests={len(self._pending_requests)}>'
        )

    def reset(self):
        self.remaining = self.limit - self.outgoing
        self.expires = None
        self.reset_after = 0.0
        self.dirty = False

    def update(self, response: aiohttp.ClientResponse, *, use_clock: bool = False) -> None:
        headers = response.headers
        self.limit = int(headers.get('X-Ratelimit-Limit', 1))

        if self.dirty:
            self.remaining = min(int(headers.get('X-Ratelimit-Remaining', 0)), self.limit - self.outgoing)
        else:
            self.remaining = int(headers.get('X-Ratelimit-Remaining', 0))
            self.dirty = True

        reset_after = headers.get('X-Ratelimit-Reset-After')
        if use_clock or not reset_after:
            utc = datetime.timezone.utc
            now = datetime.datetime.now(utc)
            reset = datetime.datetime.fromtimestamp(float(headers['X-Ratelimit-Reset']), utc)
            self.reset_after = (reset - now).total_seconds()
        else:
            self.reset_after = float(reset_after)

        self.expires = self._loop.time() + self.reset_after

    def _wake_next(self) -> None:
        while self._pending_requests:
            future = self._pending_requests.popleft()
            if not future.done():
                future.set_result(None)
                break

    def _wake(self, count: int = 1, *, exception: Optional[RateLimited] = None) -> None:
        awaken = 0
        while self._pending_requests:
            future = self._pending_requests.popleft()
            if not future.done():
                if exception:
                    future.set_exception(exception)
                else:
                    future.set_result(None)
                awaken += 1

            if awaken >= count:
                break

    async def _refresh(self) -> None:
        error = self._max_ratelimit_timeout and self.reset_after > self._max_ratelimit_timeout
        exception = RateLimited(self.reset_after) if error else None
        async with self._sleeping:
            if not error:
                await asyncio.sleep(self.reset_after)

        self.reset()
        self._wake(self.remaining, exception=exception)

    def is_expired(self) -> bool:
        return self.expires is not None and self._loop.time() > self.expires

    def is_inactive(self) -> bool:
        delta = self._loop.time() - self._last_request
        return delta >= 300 and self.outgoing == 0 and len(self._pending_requests) == 0

    async def acquire(self) -> None:
        self._last_request = self._loop.time()
        if self.is_expired():
            self.reset()

        if self._max_ratelimit_timeout is not None and self.expires is not None:
            # Check if we can pre-emptively block this request for having too large of a timeout
            current_reset_after = self.expires - self._loop.time()
            if current_reset_after > self._max_ratelimit_timeout:
                raise RateLimited(current_reset_after)

        while self.remaining <= 0:
            future = self._loop.create_future()
            self._pending_requests.append(future)
            try:
                await future
            except:
                future.cancel()
                if self.remaining > 0 and not future.cancelled():
                    self._wake_next()
                raise

        self.remaining -= 1
        self.outgoing += 1

    async def __aenter__(self) -> Self:
        await self.acquire()
        return self

    async def __aexit__(self, type: Type[BE], value: BE, traceback: TracebackType) -> None:
        self.outgoing -= 1
        tokens = self.remaining - self.outgoing
        # Check whether the rate limit needs to be pre-emptively slept on
        # Note that this is a Lock to prevent multiple rate limit objects from sleeping at once
        if not self._sleeping.locked():
            if tokens <= 0:
                await self._refresh()
            elif self._pending_requests:
                exception = (
                    RateLimited(self.reset_after)
                    if self._max_ratelimit_timeout and self.reset_after > self._max_ratelimit_timeout
                    else None
                )
                self._wake(tokens, exception=exception)


# For some reason, the Discord voice websocket expects this header to be
# completely lowercase while aiohttp respects spec and does it as case-insensitive
aiohttp.hdrs.WEBSOCKET = 'websocket'  # type: ignore


class HTTPClient:
    """Represents an HTTP client sending HTTP requests to the Discord API."""

    def __init__(
        self,
        loop: asyncio.AbstractEventLoop,
        connector: Optional[aiohttp.BaseConnector] = None,
        *,
        proxy: Optional[str] = None,
        proxy_auth: Optional[aiohttp.BasicAuth] = None,
        unsync_clock: bool = True,
        http_trace: Optional[aiohttp.TraceConfig] = None,
        max_ratelimit_timeout: Optional[float] = None,
    ) -> None:
        self.loop: asyncio.AbstractEventLoop = loop
        self.connector: aiohttp.BaseConnector = connector or MISSING
        self.__session: aiohttp.ClientSession = MISSING  # filled in static_login
        # Route key -> Bucket hash
        self._bucket_hashes: Dict[str, str] = {}
        # Bucket Hash + Major Parameters -> Rate limit
        # or
        # Route key + Major Parameters -> Rate limit
        # When the key is the latter, it is used for temporary
        # one shot requests that don't have a bucket hash
        # When this reaches 256 elements, it will try to evict based off of expiry
        self._buckets: Dict[str, Ratelimit] = {}
        self._global_over: asyncio.Event = MISSING
        self.token: Optional[str] = None
        self.proxy: Optional[str] = proxy
        self.proxy_auth: Optional[aiohttp.BasicAuth] = proxy_auth
        self.http_trace: Optional[aiohttp.TraceConfig] = http_trace
        self.use_clock: bool = not unsync_clock
        self.max_ratelimit_timeout: Optional[float] = max(30.0, max_ratelimit_timeout) if max_ratelimit_timeout else None

        user_agent = 'DiscordBot (https://github.com/Rapptz/discord.py {0}) Python/{1[0]}.{1[1]} aiohttp/{2}'
        self.user_agent: str = user_agent.format(__version__, sys.version_info, aiohttp.__version__)

    def clear(self) -> None:
        if self.__session and self.__session.closed:
            self.__session = MISSING

    async def ws_connect(self, url: str, *, compress: int = 0) -> aiohttp.ClientWebSocketResponse:
        kwargs = {
            'proxy_auth': self.proxy_auth,
            'proxy': self.proxy,
            'max_msg_size': 0,
            'timeout': 30.0,
            'autoclose': False,
            'headers': {
                'User-Agent': self.user_agent,
            },
            'compress': compress,
        }

        return await self.__session.ws_connect(url, **kwargs)

    def _try_clear_expired_ratelimits(self) -> None:
        if len(self._buckets) < 256:
            return

        keys = [key for key, bucket in self._buckets.items() if bucket.is_inactive()]
        for key in keys:
            del self._buckets[key]

    def get_ratelimit(self, key: str) -> Ratelimit:
        try:
            value = self._buckets[key]
        except KeyError:
            self._buckets[key] = value = Ratelimit(self.max_ratelimit_timeout)
            self._try_clear_expired_ratelimits()
        return value

    async def request(
        self,
        route: Route,
        *,
        files: Optional[Sequence[File]] = None,
        form: Optional[Iterable[Dict[str, Any]]] = None,
        **kwargs: Any,
    ) -> Any:
        method = route.method
        url = route.url
        route_key = route.key

        bucket_hash = None
        try:
            bucket_hash = self._bucket_hashes[route_key]
        except KeyError:
            key = f'{route_key}:{route.major_parameters}'
        else:
            key = f'{bucket_hash}:{route.major_parameters}'

        ratelimit = self.get_ratelimit(key)

        # header creation
        headers: Dict[str, str] = {
            'User-Agent': self.user_agent,
        }

        if self.token is not None:
            headers['Authorization'] = 'Bot ' + self.token
        # some checking if it's a JSON request
        if 'json' in kwargs:
            headers['Content-Type'] = 'application/json'
            kwargs['data'] = utils._to_json(kwargs.pop('json'))

        try:
            reason = kwargs.pop('reason')
        except KeyError:
            pass
        else:
            if reason:
                headers['X-Audit-Log-Reason'] = _uriquote(reason, safe='/ ')

        kwargs['headers'] = headers

        # Proxy support
        if self.proxy is not None:
            kwargs['proxy'] = self.proxy
        if self.proxy_auth is not None:
            kwargs['proxy_auth'] = self.proxy_auth

        if not self._global_over.is_set():
            # wait until the global lock is complete
            await self._global_over.wait()

        response: Optional[aiohttp.ClientResponse] = None
        data: Optional[Union[Dict[str, Any], str]] = None
        async with ratelimit:
            for tries in range(5):
                if files:
                    for f in files:
                        f.reset(seek=tries)

                if form:
                    # with quote_fields=True '[' and ']' in file field names are escaped, which discord does not support
                    form_data = aiohttp.FormData(quote_fields=False)
                    for params in form:
                        form_data.add_field(**params)
                    kwargs['data'] = form_data

                try:
                    async with self.__session.request(method, url, **kwargs) as response:
                        _log.debug('%s %s with %s has returned %s', method, url, kwargs.get('data'), response.status)

                        # even errors have text involved in them so this is safe to call
                        data = await json_or_text(response)

                        # Update and use rate limit information if the bucket header is present
                        discord_hash = response.headers.get('X-Ratelimit-Bucket')
                        # I am unsure if X-Ratelimit-Bucket is always available
                        # However, X-Ratelimit-Remaining has been a consistent cornerstone that worked
                        has_ratelimit_headers = 'X-Ratelimit-Remaining' in response.headers
                        if discord_hash is not None:
                            # If the hash Discord has provided is somehow different from our current hash something changed
                            if bucket_hash != discord_hash:
                                if bucket_hash is not None:
                                    # If the previous hash was an actual Discord hash then this means the
                                    # hash has changed sporadically.
                                    # This can be due to two reasons
                                    # 1. It's a sub-ratelimit which is hard to handle
                                    # 2. The rate limit information genuinely changed
                                    # There is no good way to discern these, Discord doesn't provide a way to do so.
                                    # At best, there will be some form of logging to help catch it.
                                    # Alternating sub-ratelimits means that the requests oscillate between
                                    # different underlying rate limits -- this can lead to unexpected 429s
                                    # It is unavoidable.
                                    fmt = 'A route (%s) has changed hashes: %s -> %s.'
                                    _log.debug(fmt, route_key, bucket_hash, discord_hash)

                                    self._bucket_hashes[route_key] = discord_hash
                                    recalculated_key = discord_hash + route.major_parameters
                                    self._buckets[recalculated_key] = ratelimit
                                    self._buckets.pop(key, None)
                                elif route_key not in self._bucket_hashes:
                                    fmt = '%s has found its initial rate limit bucket hash (%s).'
                                    _log.debug(fmt, route_key, discord_hash)
                                    self._bucket_hashes[route_key] = discord_hash
                                    self._buckets[discord_hash + route.major_parameters] = ratelimit

                        if has_ratelimit_headers:
                            if response.status != 429:
                                ratelimit.update(response, use_clock=self.use_clock)
                                if ratelimit.remaining == 0:
                                    _log.debug(
                                        'A rate limit bucket (%s) has been exhausted. Pre-emptively rate limiting...',
                                        discord_hash or route_key,
                                    )

                        # the request was successful so just return the text/json
                        if 300 > response.status >= 200:
                            _log.debug('%s %s has received %s', method, url, data)
                            return data

                        # we are being rate limited
                        if response.status == 429:
                            if not response.headers.get('Via') or isinstance(data, str):
                                # Banned by Cloudflare more than likely.
                                raise HTTPException(response, data)

                            if ratelimit.remaining > 0:
                                # According to night
                                # https://github.com/discord/discord-api-docs/issues/2190#issuecomment-816363129
                                # Remaining > 0 and 429 means that a sub ratelimit was hit.
                                # It is unclear what should happen in these cases other than just using the retry_after
                                # value in the body.
                                _log.debug(
                                    '%s %s received a 429 despite having %s remaining requests. This is a sub-ratelimit.',
                                    method,
                                    url,
                                    ratelimit.remaining,
                                )

                            retry_after: float = data['retry_after']
                            if self.max_ratelimit_timeout and retry_after > self.max_ratelimit_timeout:
                                _log.warning(
                                    'We are being rate limited. %s %s responded with 429. Timeout of %.2f was too long, erroring instead.',
                                    method,
                                    url,
                                    retry_after,
                                )
                                raise RateLimited(retry_after)

                            fmt = 'We are being rate limited. %s %s responded with 429. Retrying in %.2f seconds.'
                            _log.warning(fmt, method, url, retry_after)

                            _log.debug(
                                'Rate limit is being handled by bucket hash %s with %r major parameters',
                                bucket_hash,
                                route.major_parameters,
                            )

                            # check if it's a global rate limit
                            is_global = data.get('global', False)
                            if is_global:
                                _log.warning('Global rate limit has been hit. Retrying in %.2f seconds.', retry_after)
                                self._global_over.clear()

                            await asyncio.sleep(retry_after)
                            _log.debug('Done sleeping for the rate limit. Retrying...')

                            # release the global lock now that the
                            # global rate limit has passed
                            if is_global:
                                self._global_over.set()
                                _log.debug('Global rate limit is now over.')

                            continue

                        # we've received a 500, 502, 504, or 524, unconditional retry
                        if response.status in {500, 502, 504, 524}:
                            await asyncio.sleep(1 + tries * 2)
                            continue

                        # the usual error cases
                        if response.status == 403:
                            raise Forbidden(response, data)
                        elif response.status == 404:
                            raise NotFound(response, data)
                        elif response.status >= 500:
                            raise DiscordServerError(response, data)
                        else:
                            raise HTTPException(response, data)

                # This is handling exceptions from the request
                except OSError as e:
                    # Connection reset by peer
                    if tries < 4 and e.errno in (54, 10054):
                        await asyncio.sleep(1 + tries * 2)
                        continue
                    raise

            if response is not None:
                # We've run out of retries, raise.
                if response.status >= 500:
                    raise DiscordServerError(response, data)

                raise HTTPException(response, data)

            raise RuntimeError('Unreachable code in HTTP handling')

    async def get_from_cdn(self, url: str) -> bytes:
        async with self.__session.get(url) as resp:
            if resp.status == 200:
                return await resp.read()
            elif resp.status == 404:
                raise NotFound(resp, 'asset not found')
            elif resp.status == 403:
                raise Forbidden(resp, 'cannot retrieve asset')
            else:
                raise HTTPException(resp, 'failed to get asset')

        raise RuntimeError('Unreachable')

    # state management

    async def close(self) -> None:
        if self.__session:
            await self.__session.close()

    # login management

    async def static_login(self, token: str) -> user.User:
        # Necessary to get aiohttp to stop complaining about session creation
        if self.connector is MISSING:
            # discord does not support ipv6
            self.connector = aiohttp.TCPConnector(limit=0, family=socket.AF_INET)

        self.__session = aiohttp.ClientSession(
            connector=self.connector,
            ws_response_class=DiscordClientWebSocketResponse,
            trace_configs=None if self.http_trace is None else [self.http_trace],
        )
        self._global_over = asyncio.Event()
        self._global_over.set()

        old_token = self.token
        self.token = token

        try:
            data = await self.request(Route('GET', '/users/@me'))
        except HTTPException as exc:
            self.token = old_token
            if exc.status == 401:
                raise LoginFailure('Improper token has been passed.') from exc
            raise

        return data

    def logout(self) -> Response[None]:
        return self.request(Route('POST', '/auth/logout'))

    # Group functionality

    def start_group(self, user_id: Snowflake, recipients: List[int]) -> Response[channel.GroupDMChannel]:
        payload = {
            'recipients': recipients,
        }

        return self.request(Route('POST', '/users/{user_id}/channels', user_id=user_id), json=payload)

    def leave_group(self, channel_id: Snowflake) -> Response[None]:
        return self.request(Route('DELETE', '/channels/{channel_id}', channel_id=channel_id))

    # Message management

    def start_private_message(self, user_id: Snowflake) -> Response[channel.DMChannel]:
        payload = {
            'recipient_id': user_id,
        }

        return self.request(Route('POST', '/users/@me/channels'), json=payload)

    def send_message(
        self,
        channel_id: Snowflake,
        *,
        params: MultipartParameters,
    ) -> Response[message.Message]:
        r = Route('POST', '/channels/{channel_id}/messages', channel_id=channel_id)
        if params.files:
            return self.request(r, files=params.files, form=params.multipart)
        else:
            return self.request(r, json=params.payload)

    def send_typing(self, channel_id: Snowflake) -> Response[None]:
        return self.request(Route('POST', '/channels/{channel_id}/typing', channel_id=channel_id))

    def delete_message(
        self, channel_id: Snowflake, message_id: Snowflake, *, reason: Optional[str] = None
    ) -> Response[None]:
        # Special case certain sub-rate limits
        # https://github.com/discord/discord-api-docs/issues/1092
        # https://github.com/discord/discord-api-docs/issues/1295
        difference = utils.utcnow() - utils.snowflake_time(int(message_id))
        metadata: Optional[str] = None
        if difference <= datetime.timedelta(seconds=10):
            metadata = 'sub-10-seconds'
        elif difference >= datetime.timedelta(days=14):
            metadata = 'older-than-two-weeks'
        r = Route(
            'DELETE',
            '/channels/{channel_id}/messages/{message_id}',
            channel_id=channel_id,
            message_id=message_id,
            metadata=metadata,
        )
        return self.request(r, reason=reason)

    def delete_messages(
        self, channel_id: Snowflake, message_ids: SnowflakeList, *, reason: Optional[str] = None
    ) -> Response[None]:
        r = Route('POST', '/channels/{channel_id}/messages/bulk-delete', channel_id=channel_id)
        payload = {
            'messages': message_ids,
        }

        return self.request(r, json=payload, reason=reason)

    def edit_message(
        self, channel_id: Snowflake, message_id: Snowflake, *, params: MultipartParameters
    ) -> Response[message.Message]:
        r = Route('PATCH', '/channels/{channel_id}/messages/{message_id}', channel_id=channel_id, message_id=message_id)
        if params.files:
            return self.request(r, files=params.files, form=params.multipart)
        else:
            return self.request(r, json=params.payload)

    def add_reaction(self, channel_id: Snowflake, message_id: Snowflake, emoji: str) -> Response[None]:
        r = Route(
            'PUT',
            '/channels/{channel_id}/messages/{message_id}/reactions/{emoji}/@me',
            channel_id=channel_id,
            message_id=message_id,
            emoji=emoji,
        )
        return self.request(r)

    def remove_reaction(
        self, channel_id: Snowflake, message_id: Snowflake, emoji: str, member_id: Snowflake
    ) -> Response[None]:
        r = Route(
            'DELETE',
            '/channels/{channel_id}/messages/{message_id}/reactions/{emoji}/{member_id}',
            channel_id=channel_id,
            message_id=message_id,
            member_id=member_id,
            emoji=emoji,
        )
        return self.request(r)

    def remove_own_reaction(self, channel_id: Snowflake, message_id: Snowflake, emoji: str) -> Response[None]:
        r = Route(
            'DELETE',
            '/channels/{channel_id}/messages/{message_id}/reactions/{emoji}/@me',
            channel_id=channel_id,
            message_id=message_id,
            emoji=emoji,
        )
        return self.request(r)

    def get_reaction_users(
        self,
        channel_id: Snowflake,
        message_id: Snowflake,
        emoji: str,
        limit: int,
        after: Optional[Snowflake] = None,
    ) -> Response[List[user.User]]:
        r = Route(
            'GET',
            '/channels/{channel_id}/messages/{message_id}/reactions/{emoji}',
            channel_id=channel_id,
            message_id=message_id,
            emoji=emoji,
        )

        params: Dict[str, Any] = {
            'limit': limit,
        }
        if after:
            params['after'] = after
        return self.request(r, params=params)

    def clear_reactions(self, channel_id: Snowflake, message_id: Snowflake) -> Response[None]:
        r = Route(
            'DELETE',
            '/channels/{channel_id}/messages/{message_id}/reactions',
            channel_id=channel_id,
            message_id=message_id,
        )

        return self.request(r)

    def clear_single_reaction(self, channel_id: Snowflake, message_id: Snowflake, emoji: str) -> Response[None]:
        r = Route(
            'DELETE',
            '/channels/{channel_id}/messages/{message_id}/reactions/{emoji}',
            channel_id=channel_id,
            message_id=message_id,
            emoji=emoji,
        )
        return self.request(r)

    def get_message(self, channel_id: Snowflake, message_id: Snowflake) -> Response[message.Message]:
        r = Route('GET', '/channels/{channel_id}/messages/{message_id}', channel_id=channel_id, message_id=message_id)
        return self.request(r)

    def get_channel(self, channel_id: Snowflake) -> Response[channel.Channel]:
        r = Route('GET', '/channels/{channel_id}', channel_id=channel_id)
        return self.request(r)

    def logs_from(
        self,
        channel_id: Snowflake,
        limit: int,
        before: Optional[Snowflake] = None,
        after: Optional[Snowflake] = None,
        around: Optional[Snowflake] = None,
    ) -> Response[List[message.Message]]:
        params: Dict[str, Any] = {
            'limit': limit,
        }

        if before is not None:
            params['before'] = before
        if after is not None:
            params['after'] = after
        if around is not None:
            params['around'] = around

        return self.request(Route('GET', '/channels/{channel_id}/messages', channel_id=channel_id), params=params)

    def publish_message(self, channel_id: Snowflake, message_id: Snowflake) -> Response[message.Message]:
        return self.request(
            Route(
                'POST',
                '/channels/{channel_id}/messages/{message_id}/crosspost',
                channel_id=channel_id,
                message_id=message_id,
            )
        )

    def pin_message(self, channel_id: Snowflake, message_id: Snowflake, reason: Optional[str] = None) -> Response[None]:
        r = Route(
            'PUT',
            '/channels/{channel_id}/pins/{message_id}',
            channel_id=channel_id,
            message_id=message_id,
        )
        return self.request(r, reason=reason)

    def unpin_message(self, channel_id: Snowflake, message_id: Snowflake, reason: Optional[str] = None) -> Response[None]:
        r = Route(
            'DELETE',
            '/channels/{channel_id}/pins/{message_id}',
            channel_id=channel_id,
            message_id=message_id,
        )
        return self.request(r, reason=reason)

    def pins_from(self, channel_id: Snowflake) -> Response[List[message.Message]]:
        return self.request(Route('GET', '/channels/{channel_id}/pins', channel_id=channel_id))

    # Member management

    def kick(self, user_id: Snowflake, guild_id: Snowflake, reason: Optional[str] = None) -> Response[None]:
        r = Route('DELETE', '/guilds/{guild_id}/members/{user_id}', guild_id=guild_id, user_id=user_id)
        return self.request(r, reason=reason)

    def ban(
        self,
        user_id: Snowflake,
        guild_id: Snowflake,
        delete_message_seconds: int = 86400,  # one day
        reason: Optional[str] = None,
    ) -> Response[None]:
        r = Route('PUT', '/guilds/{guild_id}/bans/{user_id}', guild_id=guild_id, user_id=user_id)
        params = {
            'delete_message_seconds': delete_message_seconds,
        }

        return self.request(r, params=params, reason=reason)

    def unban(self, user_id: Snowflake, guild_id: Snowflake, *, reason: Optional[str] = None) -> Response[None]:
        r = Route('DELETE', '/guilds/{guild_id}/bans/{user_id}', guild_id=guild_id, user_id=user_id)
        return self.request(r, reason=reason)

    def guild_voice_state(
        self,
        user_id: Snowflake,
        guild_id: Snowflake,
        *,
        mute: Optional[bool] = None,
        deafen: Optional[bool] = None,
        reason: Optional[str] = None,
    ) -> Response[member.Member]:
        r = Route('PATCH', '/guilds/{guild_id}/members/{user_id}', guild_id=guild_id, user_id=user_id)
        payload = {}
        if mute is not None:
            payload['mute'] = mute

        if deafen is not None:
            payload['deaf'] = deafen

        return self.request(r, json=payload, reason=reason)

    def edit_profile(self, payload: Dict[str, Any]) -> Response[user.User]:
        return self.request(Route('PATCH', '/users/@me'), json=payload)

    def change_my_nickname(
        self,
        guild_id: Snowflake,
        nickname: str,
        *,
        reason: Optional[str] = None,
    ) -> Response[member.Nickname]:
        r = Route('PATCH', '/guilds/{guild_id}/members/@me/nick', guild_id=guild_id)
        payload = {
            'nick': nickname,
        }
        return self.request(r, json=payload, reason=reason)

    def change_nickname(
        self,
        guild_id: Snowflake,
        user_id: Snowflake,
        nickname: str,
        *,
        reason: Optional[str] = None,
    ) -> Response[member.Member]:
        r = Route('PATCH', '/guilds/{guild_id}/members/{user_id}', guild_id=guild_id, user_id=user_id)
        payload = {
            'nick': nickname,
        }
        return self.request(r, json=payload, reason=reason)

    def edit_my_voice_state(self, guild_id: Snowflake, payload: Dict[str, Any]) -> Response[None]:
        r = Route('PATCH', '/guilds/{guild_id}/voice-states/@me', guild_id=guild_id)
        return self.request(r, json=payload)

    def edit_voice_state(self, guild_id: Snowflake, user_id: Snowflake, payload: Dict[str, Any]) -> Response[None]:
        r = Route('PATCH', '/guilds/{guild_id}/voice-states/{user_id}', guild_id=guild_id, user_id=user_id)
        return self.request(r, json=payload)

    def edit_member(
        self,
        guild_id: Snowflake,
        user_id: Snowflake,
        *,
        reason: Optional[str] = None,
        **fields: Any,
    ) -> Response[member.MemberWithUser]:
        r = Route('PATCH', '/guilds/{guild_id}/members/{user_id}', guild_id=guild_id, user_id=user_id)
        return self.request(r, json=fields, reason=reason)

    # Channel management

    def edit_channel(
        self,
        channel_id: Snowflake,
        *,
        reason: Optional[str] = None,
        **options: Any,
    ) -> Response[channel.Channel]:
        r = Route('PATCH', '/channels/{channel_id}', channel_id=channel_id)
        valid_keys = (
            'name',
            'parent_id',
            'topic',
            'bitrate',
            'nsfw',
            'user_limit',
            'position',
            'permission_overwrites',
            'rate_limit_per_user',
            'type',
            'rtc_region',
            'video_quality_mode',
            'archived',
            'auto_archive_duration',
            'locked',
            'invitable',
            'default_auto_archive_duration',
            'flags',
            'default_thread_rate_limit_per_user',
            'default_reaction_emoji',
            'available_tags',
            'applied_tags',
            'default_forum_layout',
            'default_sort_order',
        )

        payload = {k: v for k, v in options.items() if k in valid_keys}
        return self.request(r, reason=reason, json=payload)

    def bulk_channel_update(
        self,
        guild_id: Snowflake,
        data: List[guild.ChannelPositionUpdate],
        *,
        reason: Optional[str] = None,
    ) -> Response[None]:
        r = Route('PATCH', '/guilds/{guild_id}/channels', guild_id=guild_id)
        return self.request(r, json=data, reason=reason)

    def create_channel(
        self,
        guild_id: Snowflake,
        channel_type: channel.ChannelType,
        *,
        reason: Optional[str] = None,
        **options: Any,
    ) -> Response[channel.GuildChannel]:
        payload = {
            'type': channel_type,
        }

        valid_keys = (
            'name',
            'parent_id',
            'topic',
            'bitrate',
            'nsfw',
            'user_limit',
            'position',
            'permission_overwrites',
            'rate_limit_per_user',
            'rtc_region',
            'video_quality_mode',
            'default_auto_archive_duration',
            'default_thread_rate_limit_per_user',
            'default_sort_order',
            'default_reaction_emoji',
            'default_forum_layout',
            'available_tags',
        )
        payload.update({k: v for k, v in options.items() if k in valid_keys and v is not None})

        return self.request(Route('POST', '/guilds/{guild_id}/channels', guild_id=guild_id), json=payload, reason=reason)

    def delete_channel(
        self,
        channel_id: Snowflake,
        *,
        reason: Optional[str] = None,
    ) -> Response[None]:
        return self.request(Route('DELETE', '/channels/{channel_id}', channel_id=channel_id), reason=reason)

    # Thread management

    def start_thread_with_message(
        self,
        channel_id: Snowflake,
        message_id: Snowflake,
        *,
        name: str,
        auto_archive_duration: threads.ThreadArchiveDuration,
        rate_limit_per_user: Optional[int] = None,
        reason: Optional[str] = None,
    ) -> Response[threads.Thread]:
        payload = {
            'name': name,
            'auto_archive_duration': auto_archive_duration,
            'rate_limit_per_user': rate_limit_per_user,
        }

        route = Route(
            'POST', '/channels/{channel_id}/messages/{message_id}/threads', channel_id=channel_id, message_id=message_id
        )
        return self.request(route, json=payload, reason=reason)

    def start_thread_without_message(
        self,
        channel_id: Snowflake,
        *,
        name: str,
        auto_archive_duration: threads.ThreadArchiveDuration,
        type: threads.ThreadType,
        invitable: bool = True,
        rate_limit_per_user: Optional[int] = None,
        reason: Optional[str] = None,
    ) -> Response[threads.Thread]:
        payload = {
            'name': name,
            'auto_archive_duration': auto_archive_duration,
            'type': type,
            'invitable': invitable,
            'rate_limit_per_user': rate_limit_per_user,
        }

        route = Route('POST', '/channels/{channel_id}/threads', channel_id=channel_id)
        return self.request(route, json=payload, reason=reason)

    def start_thread_in_forum(
        self,
        channel_id: Snowflake,
        *,
        params: MultipartParameters,
        reason: Optional[str] = None,
    ) -> Response[threads.ForumThread]:
        query = {'use_nested_fields': 1}
        r = Route('POST', '/channels/{channel_id}/threads', channel_id=channel_id)
        if params.files:
            return self.request(r, files=params.files, form=params.multipart, params=query, reason=reason)
        else:
            return self.request(r, json=params.payload, params=query, reason=reason)

    def join_thread(self, channel_id: Snowflake) -> Response[None]:
        return self.request(Route('POST', '/channels/{channel_id}/thread-members/@me', channel_id=channel_id))

    def add_user_to_thread(self, channel_id: Snowflake, user_id: Snowflake) -> Response[None]:
        return self.request(
            Route('PUT', '/channels/{channel_id}/thread-members/{user_id}', channel_id=channel_id, user_id=user_id)
        )

    def leave_thread(self, channel_id: Snowflake) -> Response[None]:
        return self.request(Route('DELETE', '/channels/{channel_id}/thread-members/@me', channel_id=channel_id))

    def remove_user_from_thread(self, channel_id: Snowflake, user_id: Snowflake) -> Response[None]:
        route = Route('DELETE', '/channels/{channel_id}/thread-members/{user_id}', channel_id=channel_id, user_id=user_id)
        return self.request(route)

    def get_public_archived_threads(
        self, channel_id: Snowflake, before: Optional[Snowflake] = None, limit: int = 50
    ) -> Response[threads.ThreadPaginationPayload]:
        route = Route('GET', '/channels/{channel_id}/threads/archived/public', channel_id=channel_id)

        params = {}
        if before:
            params['before'] = before
        params['limit'] = limit
        return self.request(route, params=params)

    def get_private_archived_threads(
        self, channel_id: Snowflake, before: Optional[Snowflake] = None, limit: int = 50
    ) -> Response[threads.ThreadPaginationPayload]:
        route = Route('GET', '/channels/{channel_id}/threads/archived/private', channel_id=channel_id)

        params = {}
        if before:
            params['before'] = before
        params['limit'] = limit
        return self.request(route, params=params)

    def get_joined_private_archived_threads(
        self, channel_id: Snowflake, before: Optional[Snowflake] = None, limit: int = 50
    ) -> Response[threads.ThreadPaginationPayload]:
        route = Route('GET', '/channels/{channel_id}/users/@me/threads/archived/private', channel_id=channel_id)
        params = {}
        if before:
            params['before'] = before
        params['limit'] = limit
        return self.request(route, params=params)

    def get_active_threads(self, guild_id: Snowflake) -> Response[threads.ThreadPaginationPayload]:
        route = Route('GET', '/guilds/{guild_id}/threads/active', guild_id=guild_id)
        return self.request(route)

    def get_thread_member(self, channel_id: Snowflake, user_id: Snowflake) -> Response[threads.ThreadMember]:
        route = Route('GET', '/channels/{channel_id}/thread-members/{user_id}', channel_id=channel_id, user_id=user_id)
        return self.request(route)

    def get_thread_members(self, channel_id: Snowflake) -> Response[List[threads.ThreadMember]]:
        route = Route('GET', '/channels/{channel_id}/thread-members', channel_id=channel_id)
        return self.request(route)

    # Webhook management

    def create_webhook(
        self,
        channel_id: Snowflake,
        *,
        name: str,
        avatar: Optional[bytes] = None,
        reason: Optional[str] = None,
    ) -> Response[webhook.Webhook]:
        payload: Dict[str, Any] = {
            'name': name,
        }
        if avatar is not None:
            payload['avatar'] = avatar

        r = Route('POST', '/channels/{channel_id}/webhooks', channel_id=channel_id)
        return self.request(r, json=payload, reason=reason)

    def channel_webhooks(self, channel_id: Snowflake) -> Response[List[webhook.Webhook]]:
        return self.request(Route('GET', '/channels/{channel_id}/webhooks', channel_id=channel_id))

    def guild_webhooks(self, guild_id: Snowflake) -> Response[List[webhook.Webhook]]:
        return self.request(Route('GET', '/guilds/{guild_id}/webhooks', guild_id=guild_id))

    def get_webhook(self, webhook_id: Snowflake) -> Response[webhook.Webhook]:
        return self.request(Route('GET', '/webhooks/{webhook_id}', webhook_id=webhook_id))

    def follow_webhook(
        self,
        channel_id: Snowflake,
        webhook_channel_id: Snowflake,
        reason: Optional[str] = None,
    ) -> Response[None]:
        payload = {
            'webhook_channel_id': str(webhook_channel_id),
        }
        return self.request(
            Route('POST', '/channels/{channel_id}/followers', channel_id=channel_id), json=payload, reason=reason
        )

    # Guild management

    def get_guilds(
        self,
        limit: int,
        before: Optional[Snowflake] = None,
        after: Optional[Snowflake] = None,
        with_counts: bool = True,
    ) -> Response[List[guild.Guild]]:
        params: Dict[str, Any] = {
            'limit': limit,
            'with_counts': int(with_counts),
        }

        if before:
            params['before'] = before
        if after:
            params['after'] = after

        return self.request(Route('GET', '/users/@me/guilds'), params=params)

    def leave_guild(self, guild_id: Snowflake) -> Response[None]:
        return self.request(Route('DELETE', '/users/@me/guilds/{guild_id}', guild_id=guild_id))

    def get_guild(self, guild_id: Snowflake, *, with_counts: bool = True) -> Response[guild.Guild]:
        params = {'with_counts': int(with_counts)}
        return self.request(Route('GET', '/guilds/{guild_id}', guild_id=guild_id), params=params)

    def delete_guild(self, guild_id: Snowflake) -> Response[None]:
        return self.request(Route('DELETE', '/guilds/{guild_id}', guild_id=guild_id))

    def create_guild(self, name: str, icon: Optional[str]) -> Response[guild.Guild]:
        payload = {
            'name': name,
        }
        if icon:
            payload['icon'] = icon

        return self.request(Route('POST', '/guilds'), json=payload)

    def edit_guild(self, guild_id: Snowflake, *, reason: Optional[str] = None, **fields: Any) -> Response[guild.Guild]:
        valid_keys = (
            'name',
            'region',
            'icon',
            'afk_timeout',
            'owner_id',
            'afk_channel_id',
            'splash',
            'discovery_splash',
            'features',
            'verification_level',
            'system_channel_id',
            'default_message_notifications',
            'description',
            'explicit_content_filter',
            'banner',
            'system_channel_flags',
            'rules_channel_id',
            'public_updates_channel_id',
            'preferred_locale',
            'premium_progress_bar_enabled',
            'safety_alerts_channel_id',
        )

        payload = {k: v for k, v in fields.items() if k in valid_keys}

        return self.request(Route('PATCH', '/guilds/{guild_id}', guild_id=guild_id), json=payload, reason=reason)

    def edit_guild_mfa_level(
        self, guild_id: Snowflake, *, mfa_level: int, reason: Optional[str] = None
    ) -> Response[guild.GuildMFALevel]:
        payload = {'level': mfa_level}
        return self.request(Route('POST', '/guilds/{guild_id}/mfa', guild_id=guild_id), json=payload, reason=reason)

    def get_template(self, code: str) -> Response[template.Template]:
        return self.request(Route('GET', '/guilds/templates/{code}', code=code))

    def guild_templates(self, guild_id: Snowflake) -> Response[List[template.Template]]:
        return self.request(Route('GET', '/guilds/{guild_id}/templates', guild_id=guild_id))

    def create_template(self, guild_id: Snowflake, payload: Dict[str, Any]) -> Response[template.Template]:
        return self.request(Route('POST', '/guilds/{guild_id}/templates', guild_id=guild_id), json=payload)

    def sync_template(self, guild_id: Snowflake, code: str) -> Response[template.Template]:
        return self.request(Route('PUT', '/guilds/{guild_id}/templates/{code}', guild_id=guild_id, code=code))

    def edit_template(self, guild_id: Snowflake, code: str, payload: Dict[str, Any]) -> Response[template.Template]:
        valid_keys = (
            'name',
            'description',
        )
        payload = {k: v for k, v in payload.items() if k in valid_keys}
        return self.request(
            Route('PATCH', '/guilds/{guild_id}/templates/{code}', guild_id=guild_id, code=code), json=payload
        )

    def delete_template(self, guild_id: Snowflake, code: str) -> Response[None]:
        return self.request(Route('DELETE', '/guilds/{guild_id}/templates/{code}', guild_id=guild_id, code=code))

    def create_from_template(self, code: str, name: str, icon: Optional[str]) -> Response[guild.Guild]:
        payload = {
            'name': name,
        }
        if icon:
            payload['icon'] = icon
        return self.request(Route('POST', '/guilds/templates/{code}', code=code), json=payload)

    def get_bans(
        self,
        guild_id: Snowflake,
        limit: int,
        before: Optional[Snowflake] = None,
        after: Optional[Snowflake] = None,
    ) -> Response[List[guild.Ban]]:
        params: Dict[str, Any] = {
            'limit': limit,
        }
        if before is not None:
            params['before'] = before
        if after is not None:
            params['after'] = after

        return self.request(Route('GET', '/guilds/{guild_id}/bans', guild_id=guild_id), params=params)

    def get_welcome_screen(self, guild_id: Snowflake) -> Response[welcome_screen.WelcomeScreen]:
        return self.request(Route('GET', '/guilds/{guild_id}/welcome-screen', guild_id=guild_id))

    def edit_welcome_screen(
        self, guild_id: Snowflake, *, reason: Optional[str] = None, **fields: Any
    ) -> Response[welcome_screen.WelcomeScreen]:
        valid_keys = (
            'description',
            'welcome_channels',
            'enabled',
        )
        payload = {k: v for k, v in fields.items() if k in valid_keys}
        return self.request(
            Route('PATCH', '/guilds/{guild_id}/welcome-screen', guild_id=guild_id), json=payload, reason=reason
        )

    def get_ban(self, user_id: Snowflake, guild_id: Snowflake) -> Response[guild.Ban]:
        return self.request(Route('GET', '/guilds/{guild_id}/bans/{user_id}', guild_id=guild_id, user_id=user_id))

    def get_vanity_code(self, guild_id: Snowflake) -> Response[invite.VanityInvite]:
        return self.request(Route('GET', '/guilds/{guild_id}/vanity-url', guild_id=guild_id))

    def change_vanity_code(self, guild_id: Snowflake, code: str, *, reason: Optional[str] = None) -> Response[None]:
        payload: Dict[str, Any] = {'code': code}
        return self.request(Route('PATCH', '/guilds/{guild_id}/vanity-url', guild_id=guild_id), json=payload, reason=reason)

    def get_all_guild_channels(self, guild_id: Snowflake) -> Response[List[guild.GuildChannel]]:
        return self.request(Route('GET', '/guilds/{guild_id}/channels', guild_id=guild_id))

    def get_members(
        self, guild_id: Snowflake, limit: int, after: Optional[Snowflake]
    ) -> Response[List[member.MemberWithUser]]:
        params: Dict[str, Any] = {
            'limit': limit,
        }
        if after:
            params['after'] = after

        r = Route('GET', '/guilds/{guild_id}/members', guild_id=guild_id)
        return self.request(r, params=params)

    def get_member(self, guild_id: Snowflake, member_id: Snowflake) -> Response[member.MemberWithUser]:
        return self.request(Route('GET', '/guilds/{guild_id}/members/{member_id}', guild_id=guild_id, member_id=member_id))

    def prune_members(
        self,
        guild_id: Snowflake,
        days: int,
        compute_prune_count: bool,
        roles: Iterable[str],
        *,
        reason: Optional[str] = None,
    ) -> Response[guild.GuildPrune]:
        payload: Dict[str, Any] = {
            'days': days,
            'compute_prune_count': 'true' if compute_prune_count else 'false',
        }
        if roles:
            payload['include_roles'] = ', '.join(roles)

        return self.request(Route('POST', '/guilds/{guild_id}/prune', guild_id=guild_id), json=payload, reason=reason)

    def estimate_pruned_members(
        self,
        guild_id: Snowflake,
        days: int,
        roles: Iterable[str],
    ) -> Response[guild.GuildPrune]:
        params: Dict[str, Any] = {
            'days': days,
        }
        if roles:
            params['include_roles'] = ', '.join(roles)

        return self.request(Route('GET', '/guilds/{guild_id}/prune', guild_id=guild_id), params=params)

    def get_sticker(self, sticker_id: Snowflake) -> Response[sticker.Sticker]:
        return self.request(Route('GET', '/stickers/{sticker_id}', sticker_id=sticker_id))

    def list_premium_sticker_packs(self) -> Response[sticker.ListPremiumStickerPacks]:
        return self.request(Route('GET', '/sticker-packs'))

    def get_all_guild_stickers(self, guild_id: Snowflake) -> Response[List[sticker.GuildSticker]]:
        return self.request(Route('GET', '/guilds/{guild_id}/stickers', guild_id=guild_id))

    def get_guild_sticker(self, guild_id: Snowflake, sticker_id: Snowflake) -> Response[sticker.GuildSticker]:
        return self.request(
            Route('GET', '/guilds/{guild_id}/stickers/{sticker_id}', guild_id=guild_id, sticker_id=sticker_id)
        )

    def create_guild_sticker(
        self, guild_id: Snowflake, payload: Dict[str, Any], file: File, reason: Optional[str]
    ) -> Response[sticker.GuildSticker]:
        initial_bytes = file.fp.read(16)

        try:
            mime_type = utils._get_mime_type_for_image(initial_bytes)
        except ValueError:
            if initial_bytes.startswith(b'{'):
                mime_type = 'application/json'
            else:
                mime_type = 'application/octet-stream'
        finally:
            file.reset()

        form: List[Dict[str, Any]] = [
            {
                'name': 'file',
                'value': file.fp,
                'filename': file.filename,
                'content_type': mime_type,
            }
        ]

        for k, v in payload.items():
            form.append(
                {
                    'name': k,
                    'value': v,
                }
            )

        return self.request(
            Route('POST', '/guilds/{guild_id}/stickers', guild_id=guild_id), form=form, files=[file], reason=reason
        )

    def modify_guild_sticker(
        self,
        guild_id: Snowflake,
        sticker_id: Snowflake,
        payload: Dict[str, Any],
        reason: Optional[str],
    ) -> Response[sticker.GuildSticker]:
        return self.request(
            Route('PATCH', '/guilds/{guild_id}/stickers/{sticker_id}', guild_id=guild_id, sticker_id=sticker_id),
            json=payload,
            reason=reason,
        )

    def delete_guild_sticker(self, guild_id: Snowflake, sticker_id: Snowflake, reason: Optional[str]) -> Response[None]:
        return self.request(
            Route('DELETE', '/guilds/{guild_id}/stickers/{sticker_id}', guild_id=guild_id, sticker_id=sticker_id),
            reason=reason,
        )

    def get_all_custom_emojis(self, guild_id: Snowflake) -> Response[List[emoji.Emoji]]:
        return self.request(Route('GET', '/guilds/{guild_id}/emojis', guild_id=guild_id))

    def get_custom_emoji(self, guild_id: Snowflake, emoji_id: Snowflake) -> Response[emoji.Emoji]:
        return self.request(Route('GET', '/guilds/{guild_id}/emojis/{emoji_id}', guild_id=guild_id, emoji_id=emoji_id))

    def create_custom_emoji(
        self,
        guild_id: Snowflake,
        name: str,
        image: str,
        *,
        roles: Optional[SnowflakeList] = None,
        reason: Optional[str] = None,
    ) -> Response[emoji.Emoji]:
        payload = {
            'name': name,
            'image': image,
            'roles': roles or [],
        }

        r = Route('POST', '/guilds/{guild_id}/emojis', guild_id=guild_id)
        return self.request(r, json=payload, reason=reason)

    def delete_custom_emoji(
        self,
        guild_id: Snowflake,
        emoji_id: Snowflake,
        *,
        reason: Optional[str] = None,
    ) -> Response[None]:
        r = Route('DELETE', '/guilds/{guild_id}/emojis/{emoji_id}', guild_id=guild_id, emoji_id=emoji_id)
        return self.request(r, reason=reason)

    def edit_custom_emoji(
        self,
        guild_id: Snowflake,
        emoji_id: Snowflake,
        *,
        payload: Dict[str, Any],
        reason: Optional[str] = None,
    ) -> Response[emoji.Emoji]:
        r = Route('PATCH', '/guilds/{guild_id}/emojis/{emoji_id}', guild_id=guild_id, emoji_id=emoji_id)
        return self.request(r, json=payload, reason=reason)

    def get_all_integrations(self, guild_id: Snowflake) -> Response[List[integration.Integration]]:
        r = Route('GET', '/guilds/{guild_id}/integrations', guild_id=guild_id)

        return self.request(r)

    def create_integration(self, guild_id: Snowflake, type: integration.IntegrationType, id: int) -> Response[None]:
        payload = {
            'type': type,
            'id': id,
        }

        r = Route('POST', '/guilds/{guild_id}/integrations', guild_id=guild_id)
        return self.request(r, json=payload)

    def edit_integration(self, guild_id: Snowflake, integration_id: Snowflake, **payload: Any) -> Response[None]:
        r = Route(
            'PATCH', '/guilds/{guild_id}/integrations/{integration_id}', guild_id=guild_id, integration_id=integration_id
        )

        return self.request(r, json=payload)

    def sync_integration(self, guild_id: Snowflake, integration_id: Snowflake) -> Response[None]:
        r = Route(
            'POST', '/guilds/{guild_id}/integrations/{integration_id}/sync', guild_id=guild_id, integration_id=integration_id
        )

        return self.request(r)

    def delete_integration(
        self, guild_id: Snowflake, integration_id: Snowflake, *, reason: Optional[str] = None
    ) -> Response[None]:
        r = Route(
            'DELETE', '/guilds/{guild_id}/integrations/{integration_id}', guild_id=guild_id, integration_id=integration_id
        )

        return self.request(r, reason=reason)

    def get_audit_logs(
        self,
        guild_id: Snowflake,
        limit: int = 100,
        before: Optional[Snowflake] = None,
        after: Optional[Snowflake] = None,
        user_id: Optional[Snowflake] = None,
        action_type: Optional[audit_log.AuditLogEvent] = None,
    ) -> Response[audit_log.AuditLog]:
        params: Dict[str, Any] = {'limit': limit}
        if before:
            params['before'] = before
        if after is not None:
            params['after'] = after
        if user_id:
            params['user_id'] = user_id
        if action_type:
            params['action_type'] = action_type

        r = Route('GET', '/guilds/{guild_id}/audit-logs', guild_id=guild_id)
        return self.request(r, params=params)

    def get_widget(self, guild_id: Snowflake) -> Response[widget.Widget]:
        return self.request(Route('GET', '/guilds/{guild_id}/widget.json', guild_id=guild_id))

    def edit_widget(
        self, guild_id: Snowflake, payload: widget.EditWidgetSettings, reason: Optional[str] = None
    ) -> Response[widget.WidgetSettings]:
        return self.request(Route('PATCH', '/guilds/{guild_id}/widget', guild_id=guild_id), json=payload, reason=reason)

    # Invite management

    def create_invite(
        self,
        channel_id: Snowflake,
        *,
        reason: Optional[str] = None,
        max_age: int = 0,
        max_uses: int = 0,
        temporary: bool = False,
        unique: bool = True,
        target_type: Optional[invite.InviteTargetType] = None,
        target_user_id: Optional[Snowflake] = None,
        target_application_id: Optional[Snowflake] = None,
    ) -> Response[invite.Invite]:
        r = Route('POST', '/channels/{channel_id}/invites', channel_id=channel_id)
        payload = {
            'max_age': max_age,
            'max_uses': max_uses,
            'temporary': temporary,
            'unique': unique,
        }

        if target_type:
            payload['target_type'] = target_type

        if target_user_id:
            payload['target_user_id'] = target_user_id

        if target_application_id:
            payload['target_application_id'] = str(target_application_id)

        return self.request(r, reason=reason, json=payload)

    def get_invite(
        self,
        invite_id: str,
        *,
        with_counts: bool = True,
        with_expiration: bool = True,
        guild_scheduled_event_id: Optional[Snowflake] = None,
    ) -> Response[invite.Invite]:
        params: Dict[str, Any] = {
            'with_counts': int(with_counts),
            'with_expiration': int(with_expiration),
        }

        if guild_scheduled_event_id:
            params['guild_scheduled_event_id'] = guild_scheduled_event_id

        return self.request(Route('GET', '/invites/{invite_id}', invite_id=invite_id), params=params)

    def invites_from(self, guild_id: Snowflake) -> Response[List[invite.Invite]]:
        return self.request(Route('GET', '/guilds/{guild_id}/invites', guild_id=guild_id))

    def invites_from_channel(self, channel_id: Snowflake) -> Response[List[invite.Invite]]:
        return self.request(Route('GET', '/channels/{channel_id}/invites', channel_id=channel_id))

    def delete_invite(self, invite_id: str, *, reason: Optional[str] = None) -> Response[None]:
        return self.request(Route('DELETE', '/invites/{invite_id}', invite_id=invite_id), reason=reason)

    # Role management

    def get_roles(self, guild_id: Snowflake) -> Response[List[role.Role]]:
        return self.request(Route('GET', '/guilds/{guild_id}/roles', guild_id=guild_id))

    def edit_role(
        self, guild_id: Snowflake, role_id: Snowflake, *, reason: Optional[str] = None, **fields: Any
    ) -> Response[role.Role]:
        r = Route('PATCH', '/guilds/{guild_id}/roles/{role_id}', guild_id=guild_id, role_id=role_id)
        valid_keys = ('name', 'permissions', 'color', 'hoist', 'icon', 'unicode_emoji', 'mentionable')
        payload = {k: v for k, v in fields.items() if k in valid_keys}
        return self.request(r, json=payload, reason=reason)

    def delete_role(self, guild_id: Snowflake, role_id: Snowflake, *, reason: Optional[str] = None) -> Response[None]:
        r = Route('DELETE', '/guilds/{guild_id}/roles/{role_id}', guild_id=guild_id, role_id=role_id)
        return self.request(r, reason=reason)

    def replace_roles(
        self,
        user_id: Snowflake,
        guild_id: Snowflake,
        role_ids: List[int],
        *,
        reason: Optional[str] = None,
    ) -> Response[member.MemberWithUser]:
        return self.edit_member(guild_id=guild_id, user_id=user_id, roles=role_ids, reason=reason)

    def create_role(self, guild_id: Snowflake, *, reason: Optional[str] = None, **fields: Any) -> Response[role.Role]:
        r = Route('POST', '/guilds/{guild_id}/roles', guild_id=guild_id)
        return self.request(r, json=fields, reason=reason)

    def move_role_position(
        self,
        guild_id: Snowflake,
        positions: List[guild.RolePositionUpdate],
        *,
        reason: Optional[str] = None,
    ) -> Response[List[role.Role]]:
        r = Route('PATCH', '/guilds/{guild_id}/roles', guild_id=guild_id)
        return self.request(r, json=positions, reason=reason)

    def add_role(
        self, guild_id: Snowflake, user_id: Snowflake, role_id: Snowflake, *, reason: Optional[str] = None
    ) -> Response[None]:
        r = Route(
            'PUT',
            '/guilds/{guild_id}/members/{user_id}/roles/{role_id}',
            guild_id=guild_id,
            user_id=user_id,
            role_id=role_id,
        )
        return self.request(r, reason=reason)

    def remove_role(
        self, guild_id: Snowflake, user_id: Snowflake, role_id: Snowflake, *, reason: Optional[str] = None
    ) -> Response[None]:
        r = Route(
            'DELETE',
            '/guilds/{guild_id}/members/{user_id}/roles/{role_id}',
            guild_id=guild_id,
            user_id=user_id,
            role_id=role_id,
        )
        return self.request(r, reason=reason)

    def edit_channel_permissions(
        self,
        channel_id: Snowflake,
        target: Snowflake,
        allow: str,
        deny: str,
        type: channel.OverwriteType,
        *,
        reason: Optional[str] = None,
    ) -> Response[None]:
        payload = {'id': target, 'allow': allow, 'deny': deny, 'type': type}
        r = Route('PUT', '/channels/{channel_id}/permissions/{target}', channel_id=channel_id, target=target)
        return self.request(r, json=payload, reason=reason)

    def delete_channel_permissions(
        self, channel_id: Snowflake, target: Snowflake, *, reason: Optional[str] = None
    ) -> Response[None]:
        r = Route('DELETE', '/channels/{channel_id}/permissions/{target}', channel_id=channel_id, target=target)
        return self.request(r, reason=reason)

    # Voice management

    def move_member(
        self,
        user_id: Snowflake,
        guild_id: Snowflake,
        channel_id: Snowflake,
        *,
        reason: Optional[str] = None,
    ) -> Response[member.MemberWithUser]:
        return self.edit_member(guild_id=guild_id, user_id=user_id, channel_id=channel_id, reason=reason)

    # Stage instance management

    def get_stage_instance(self, channel_id: Snowflake) -> Response[channel.StageInstance]:
        return self.request(Route('GET', '/stage-instances/{channel_id}', channel_id=channel_id))

    def create_stage_instance(self, *, reason: Optional[str], **payload: Any) -> Response[channel.StageInstance]:
        valid_keys = (
            'channel_id',
            'topic',
            'privacy_level',
            'send_start_notification',
            'guild_scheduled_event_id',
        )
        payload = {k: v for k, v in payload.items() if k in valid_keys}

        return self.request(Route('POST', '/stage-instances'), json=payload, reason=reason)

    def edit_stage_instance(self, channel_id: Snowflake, *, reason: Optional[str] = None, **payload: Any) -> Response[None]:
        valid_keys = (
            'topic',
            'privacy_level',
        )
        payload = {k: v for k, v in payload.items() if k in valid_keys}

        return self.request(
            Route('PATCH', '/stage-instances/{channel_id}', channel_id=channel_id), json=payload, reason=reason
        )

    def delete_stage_instance(self, channel_id: Snowflake, *, reason: Optional[str] = None) -> Response[None]:
        return self.request(Route('DELETE', '/stage-instances/{channel_id}', channel_id=channel_id), reason=reason)

    # Guild scheduled event management

    @overload
    def get_scheduled_events(
        self, guild_id: Snowflake, with_user_count: Literal[True]
    ) -> Response[List[scheduled_event.GuildScheduledEventWithUserCount]]:
        ...

    @overload
    def get_scheduled_events(
        self, guild_id: Snowflake, with_user_count: Literal[False]
    ) -> Response[List[scheduled_event.GuildScheduledEvent]]:
        ...

    @overload
    def get_scheduled_events(
        self, guild_id: Snowflake, with_user_count: bool
    ) -> Union[
        Response[List[scheduled_event.GuildScheduledEventWithUserCount]], Response[List[scheduled_event.GuildScheduledEvent]]
    ]:
        ...

    def get_scheduled_events(self, guild_id: Snowflake, with_user_count: bool) -> Response[Any]:
        params = {'with_user_count': int(with_user_count)}
        return self.request(Route('GET', '/guilds/{guild_id}/scheduled-events', guild_id=guild_id), params=params)

    def create_guild_scheduled_event(
        self, guild_id: Snowflake, *, reason: Optional[str] = None, **payload: Any
    ) -> Response[scheduled_event.GuildScheduledEvent]:
        valid_keys = (
            'channel_id',
            'entity_metadata',
            'name',
            'privacy_level',
            'scheduled_start_time',
            'scheduled_end_time',
            'description',
            'entity_type',
            'image',
        )
        payload = {k: v for k, v in payload.items() if k in valid_keys}

        return self.request(
            Route('POST', '/guilds/{guild_id}/scheduled-events', guild_id=guild_id), json=payload, reason=reason
        )

    @overload
    def get_scheduled_event(
        self, guild_id: Snowflake, guild_scheduled_event_id: Snowflake, with_user_count: Literal[True]
    ) -> Response[scheduled_event.GuildScheduledEventWithUserCount]:
        ...

    @overload
    def get_scheduled_event(
        self, guild_id: Snowflake, guild_scheduled_event_id: Snowflake, with_user_count: Literal[False]
    ) -> Response[scheduled_event.GuildScheduledEvent]:
        ...

    @overload
    def get_scheduled_event(
        self, guild_id: Snowflake, guild_scheduled_event_id: Snowflake, with_user_count: bool
    ) -> Union[Response[scheduled_event.GuildScheduledEventWithUserCount], Response[scheduled_event.GuildScheduledEvent]]:
        ...

    def get_scheduled_event(
        self, guild_id: Snowflake, guild_scheduled_event_id: Snowflake, with_user_count: bool
    ) -> Response[Any]:
        params = {'with_user_count': int(with_user_count)}
        return self.request(
            Route(
                'GET',
                '/guilds/{guild_id}/scheduled-events/{guild_scheduled_event_id}',
                guild_id=guild_id,
                guild_scheduled_event_id=guild_scheduled_event_id,
            ),
            params=params,
        )

    def edit_scheduled_event(
        self, guild_id: Snowflake, guild_scheduled_event_id: Snowflake, *, reason: Optional[str] = None, **payload: Any
    ) -> Response[scheduled_event.GuildScheduledEvent]:
        valid_keys = (
            'channel_id',
            'entity_metadata',
            'name',
            'privacy_level',
            'scheduled_start_time',
            'scheduled_end_time',
            'status',
            'description',
            'entity_type',
            'image',
        )
        payload = {k: v for k, v in payload.items() if k in valid_keys}

        return self.request(
            Route(
                'PATCH',
                '/guilds/{guild_id}/scheduled-events/{guild_scheduled_event_id}',
                guild_id=guild_id,
                guild_scheduled_event_id=guild_scheduled_event_id,
            ),
            json=payload,
            reason=reason,
        )

    def delete_scheduled_event(
        self,
        guild_id: Snowflake,
        guild_scheduled_event_id: Snowflake,
        *,
        reason: Optional[str] = None,
    ) -> Response[None]:
        return self.request(
            Route(
                'DELETE',
                '/guilds/{guild_id}/scheduled-events/{guild_scheduled_event_id}',
                guild_id=guild_id,
                guild_scheduled_event_id=guild_scheduled_event_id,
            ),
            reason=reason,
        )

    @overload
    def get_scheduled_event_users(
        self,
        guild_id: Snowflake,
        guild_scheduled_event_id: Snowflake,
        limit: int,
        with_member: Literal[True],
        before: Optional[Snowflake] = ...,
        after: Optional[Snowflake] = ...,
    ) -> Response[scheduled_event.ScheduledEventUsersWithMember]:
        ...

    @overload
    def get_scheduled_event_users(
        self,
        guild_id: Snowflake,
        guild_scheduled_event_id: Snowflake,
        limit: int,
        with_member: Literal[False],
        before: Optional[Snowflake] = ...,
        after: Optional[Snowflake] = ...,
    ) -> Response[scheduled_event.ScheduledEventUsers]:
        ...

    @overload
    def get_scheduled_event_users(
        self,
        guild_id: Snowflake,
        guild_scheduled_event_id: Snowflake,
        limit: int,
        with_member: bool,
        before: Optional[Snowflake] = ...,
        after: Optional[Snowflake] = ...,
    ) -> Union[Response[scheduled_event.ScheduledEventUsersWithMember], Response[scheduled_event.ScheduledEventUsers]]:
        ...

    def get_scheduled_event_users(
        self,
        guild_id: Snowflake,
        guild_scheduled_event_id: Snowflake,
        limit: int,
        with_member: bool,
        before: Optional[Snowflake] = None,
        after: Optional[Snowflake] = None,
    ) -> Response[Any]:
        params: Dict[str, Any] = {
            'limit': limit,
            'with_member': int(with_member),
        }

        if before is not None:
            params['before'] = before
        if after is not None:
            params['after'] = after

        return self.request(
            Route(
                'GET',
                '/guilds/{guild_id}/scheduled-events/{guild_scheduled_event_id}/users',
                guild_id=guild_id,
                guild_scheduled_event_id=guild_scheduled_event_id,
            ),
            params=params,
        )

    # Application commands (global)

    def get_global_commands(self, application_id: Snowflake) -> Response[List[command.ApplicationCommand]]:
        return self.request(Route('GET', '/applications/{application_id}/commands', application_id=application_id))

    def get_global_command(self, application_id: Snowflake, command_id: Snowflake) -> Response[command.ApplicationCommand]:
        r = Route(
            'GET',
            '/applications/{application_id}/commands/{command_id}',
            application_id=application_id,
            command_id=command_id,
        )
        return self.request(r)

    def upsert_global_command(
        self, application_id: Snowflake, payload: command.ApplicationCommand
    ) -> Response[command.ApplicationCommand]:
        r = Route('POST', '/applications/{application_id}/commands', application_id=application_id)
        return self.request(r, json=payload)

    def edit_global_command(
        self,
        application_id: Snowflake,
        command_id: Snowflake,
        payload: Dict[str, Any],
    ) -> Response[command.ApplicationCommand]:
        valid_keys = (
            'name',
            'description',
            'options',
        )
        payload = {k: v for k, v in payload.items() if k in valid_keys}
        r = Route(
            'PATCH',
            '/applications/{application_id}/commands/{command_id}',
            application_id=application_id,
            command_id=command_id,
        )
        return self.request(r, json=payload)

    def delete_global_command(self, application_id: Snowflake, command_id: Snowflake) -> Response[None]:
        r = Route(
            'DELETE',
            '/applications/{application_id}/commands/{command_id}',
            application_id=application_id,
            command_id=command_id,
        )
        return self.request(r)

    def bulk_upsert_global_commands(
        self, application_id: Snowflake, payload: List[Dict[str, Any]]
    ) -> Response[List[command.ApplicationCommand]]:
        r = Route('PUT', '/applications/{application_id}/commands', application_id=application_id)
        return self.request(r, json=payload)

    # Application commands (guild)

    def get_guild_commands(
        self, application_id: Snowflake, guild_id: Snowflake
    ) -> Response[List[command.ApplicationCommand]]:
        r = Route(
            'GET',
            '/applications/{application_id}/guilds/{guild_id}/commands',
            application_id=application_id,
            guild_id=guild_id,
        )
        return self.request(r)

    def get_guild_command(
        self,
        application_id: Snowflake,
        guild_id: Snowflake,
        command_id: Snowflake,
    ) -> Response[command.ApplicationCommand]:
        r = Route(
            'GET',
            '/applications/{application_id}/guilds/{guild_id}/commands/{command_id}',
            application_id=application_id,
            guild_id=guild_id,
            command_id=command_id,
        )
        return self.request(r)

    def upsert_guild_command(
        self,
        application_id: Snowflake,
        guild_id: Snowflake,
        payload: Dict[str, Any],
    ) -> Response[command.ApplicationCommand]:
        r = Route(
            'POST',
            '/applications/{application_id}/guilds/{guild_id}/commands',
            application_id=application_id,
            guild_id=guild_id,
        )
        return self.request(r, json=payload)

    def edit_guild_command(
        self,
        application_id: Snowflake,
        guild_id: Snowflake,
        command_id: Snowflake,
        payload: Dict[str, Any],
    ) -> Response[command.ApplicationCommand]:
        valid_keys = (
            'name',
            'description',
            'options',
        )
        payload = {k: v for k, v in payload.items() if k in valid_keys}
        r = Route(
            'PATCH',
            '/applications/{application_id}/guilds/{guild_id}/commands/{command_id}',
            application_id=application_id,
            guild_id=guild_id,
            command_id=command_id,
        )
        return self.request(r, json=payload)

    def delete_guild_command(
        self,
        application_id: Snowflake,
        guild_id: Snowflake,
        command_id: Snowflake,
    ) -> Response[None]:
        r = Route(
            'DELETE',
            '/applications/{application_id}/guilds/{guild_id}/commands/{command_id}',
            application_id=application_id,
            guild_id=guild_id,
            command_id=command_id,
        )
        return self.request(r)

    def bulk_upsert_guild_commands(
        self,
        application_id: Snowflake,
        guild_id: Snowflake,
        payload: List[Dict[str, Any]],
    ) -> Response[List[command.ApplicationCommand]]:
        r = Route(
            'PUT',
            '/applications/{application_id}/guilds/{guild_id}/commands',
            application_id=application_id,
            guild_id=guild_id,
        )
        return self.request(r, json=payload)

    def get_guild_application_command_permissions(
        self,
        application_id: Snowflake,
        guild_id: Snowflake,
    ) -> Response[List[command.GuildApplicationCommandPermissions]]:
        r = Route(
            'GET',
            '/applications/{application_id}/guilds/{guild_id}/commands/permissions',
            application_id=application_id,
            guild_id=guild_id,
        )
        return self.request(r)

    def get_application_command_permissions(
        self,
        application_id: Snowflake,
        guild_id: Snowflake,
        command_id: Snowflake,
    ) -> Response[command.GuildApplicationCommandPermissions]:
        r = Route(
            'GET',
            '/applications/{application_id}/guilds/{guild_id}/commands/{command_id}/permissions',
            application_id=application_id,
            guild_id=guild_id,
            command_id=command_id,
        )
        return self.request(r)

    def edit_application_command_permissions(
        self,
        application_id: Snowflake,
        guild_id: Snowflake,
        command_id: Snowflake,
        payload: Dict[str, Any],
    ) -> Response[None]:
        r = Route(
            'PUT',
            '/applications/{application_id}/guilds/{guild_id}/commands/{command_id}/permissions',
            application_id=application_id,
            guild_id=guild_id,
            command_id=command_id,
        )
        return self.request(r, json=payload)

    def get_auto_moderation_rules(self, guild_id: Snowflake) -> Response[List[automod.AutoModerationRule]]:
        return self.request(Route('GET', '/guilds/{guild_id}/auto-moderation/rules', guild_id=guild_id))

    def get_auto_moderation_rule(self, guild_id: Snowflake, rule_id: Snowflake) -> Response[automod.AutoModerationRule]:
        return self.request(
            Route('GET', '/guilds/{guild_id}/auto-moderation/rules/{rule_id}', guild_id=guild_id, rule_id=rule_id)
        )

    def create_auto_moderation_rule(
        self, guild_id: Snowflake, *, reason: Optional[str], **payload: Any
    ) -> Response[automod.AutoModerationRule]:
        valid_keys = (
            'name',
            'event_type',
            'trigger_type',
            'trigger_metadata',
            'actions',
            'enabled',
            'exempt_roles',
            'exempt_channels',
        )

        payload = {k: v for k, v in payload.items() if k in valid_keys and v is not None}

        return self.request(
            Route('POST', '/guilds/{guild_id}/auto-moderation/rules', guild_id=guild_id), json=payload, reason=reason
        )

    def edit_auto_moderation_rule(
        self, guild_id: Snowflake, rule_id: Snowflake, *, reason: Optional[str], **payload: Any
    ) -> Response[automod.AutoModerationRule]:
        valid_keys = (
            'name',
            'event_type',
            'trigger_metadata',
            'actions',
            'enabled',
            'exempt_roles',
            'exempt_channels',
        )

        payload = {k: v for k, v in payload.items() if k in valid_keys and v is not None}

        return self.request(
            Route('PATCH', '/guilds/{guild_id}/auto-moderation/rules/{rule_id}', guild_id=guild_id, rule_id=rule_id),
            json=payload,
            reason=reason,
        )

    def delete_auto_moderation_rule(
        self, guild_id: Snowflake, rule_id: Snowflake, *, reason: Optional[str]
    ) -> Response[None]:
        return self.request(
            Route('DELETE', '/guilds/{guild_id}/auto-moderation/rules/{rule_id}', guild_id=guild_id, rule_id=rule_id),
            reason=reason,
        )

<<<<<<< HEAD
    # Soundboard

    def get_default_soundboard_sounds(self) -> Response[List[soundboard.SoundboardSound]]:
        return self.request(Route('GET', '/soundboard-default-sounds'))
=======
    # SKU

    def get_skus(self, application_id: Snowflake) -> Response[List[sku.SKU]]:
        return self.request(Route('GET', '/applications/{application_id}/skus', application_id=application_id))

    def get_entitlements(
        self,
        application_id: Snowflake,
        user_id: Optional[Snowflake] = None,
        sku_ids: Optional[SnowflakeList] = None,
        before: Optional[Snowflake] = None,
        after: Optional[Snowflake] = None,
        limit: Optional[int] = None,
        guild_id: Optional[Snowflake] = None,
        exclude_ended: Optional[bool] = None,
    ) -> Response[List[sku.Entitlement]]:
        params: Dict[str, Any] = {}

        if user_id is not None:
            params['user_id'] = user_id
        if sku_ids is not None:
            params['sku_ids'] = ','.join(map(str, sku_ids))
        if before is not None:
            params['before'] = before
        if after is not None:
            params['after'] = after
        if limit is not None:
            params['limit'] = limit
        if guild_id is not None:
            params['guild_id'] = guild_id
        if exclude_ended is not None:
            params['exclude_ended'] = int(exclude_ended)

        return self.request(
            Route('GET', '/applications/{application_id}/entitlements', application_id=application_id), params=params
        )

    def get_entitlement(self, application_id: Snowflake, entitlement_id: Snowflake) -> Response[sku.Entitlement]:
        return self.request(
            Route(
                'GET',
                '/applications/{application_id}/entitlements/{entitlement_id}',
                application_id=application_id,
                entitlement_id=entitlement_id,
            ),
        )

    def create_entitlement(
        self, application_id: Snowflake, sku_id: Snowflake, owner_id: Snowflake, owner_type: sku.EntitlementOwnerType
    ) -> Response[sku.Entitlement]:
        payload = {
            'sku_id': sku_id,
            'owner_id': owner_id,
            'owner_type': owner_type,
        }

        return self.request(
            Route(
                'POST',
                '/applications/{application.id}/entitlements',
                application_id=application_id,
            ),
            json=payload,
        )

    def delete_entitlement(self, application_id: Snowflake, entitlement_id: Snowflake) -> Response[None]:
        return self.request(
            Route(
                'DELETE',
                '/applications/{application_id}/entitlements/{entitlement_id}',
                application_id=application_id,
                entitlement_id=entitlement_id,
            ),
        )
>>>>>>> ef094404

    # Misc

    def application_info(self) -> Response[appinfo.AppInfo]:
        return self.request(Route('GET', '/oauth2/applications/@me'))

    async def get_gateway(self, *, encoding: str = 'json', zlib: bool = True) -> str:
        try:
            data = await self.request(Route('GET', '/gateway'))
        except HTTPException as exc:
            raise GatewayNotFound() from exc
        if zlib:
            value = '{0}?encoding={1}&v={2}&compress=zlib-stream'
        else:
            value = '{0}?encoding={1}&v={2}'
        return value.format(data['url'], encoding, INTERNAL_API_VERSION)

    async def get_bot_gateway(self, *, encoding: str = 'json', zlib: bool = True) -> Tuple[int, str]:
        try:
            data = await self.request(Route('GET', '/gateway/bot'))
        except HTTPException as exc:
            raise GatewayNotFound() from exc

        if zlib:
            value = '{0}?encoding={1}&v={2}&compress=zlib-stream'
        else:
            value = '{0}?encoding={1}&v={2}'
        return data['shards'], value.format(data['url'], encoding, INTERNAL_API_VERSION)

    def get_user(self, user_id: Snowflake) -> Response[user.User]:
        return self.request(Route('GET', '/users/{user_id}', user_id=user_id))<|MERGE_RESOLUTION|>--- conflicted
+++ resolved
@@ -90,11 +90,8 @@
         scheduled_event,
         sticker,
         welcome_screen,
-<<<<<<< HEAD
+        sku,
         soundboard,
-=======
-        sku,
->>>>>>> ef094404
     )
     from .types.snowflake import Snowflake, SnowflakeList
 
@@ -2380,12 +2377,6 @@
             reason=reason,
         )
 
-<<<<<<< HEAD
-    # Soundboard
-
-    def get_default_soundboard_sounds(self) -> Response[List[soundboard.SoundboardSound]]:
-        return self.request(Route('GET', '/soundboard-default-sounds'))
-=======
     # SKU
 
     def get_skus(self, application_id: Snowflake) -> Response[List[sku.SKU]]:
@@ -2460,7 +2451,11 @@
                 entitlement_id=entitlement_id,
             ),
         )
->>>>>>> ef094404
+
+    # Soundboard
+
+    def get_default_soundboard_sounds(self) -> Response[List[soundboard.SoundboardSound]]:
+        return self.request(Route('GET', '/soundboard-default-sounds'))
 
     # Misc
 
