--- conflicted
+++ resolved
@@ -92,11 +92,8 @@
         welcome_screen,
         sku,
         poll,
-<<<<<<< HEAD
+        voice,
         soundboard,
-=======
-        voice,
->>>>>>> 59f877fc
     )
     from .types.snowflake import Snowflake, SnowflakeList
 
@@ -2519,7 +2516,6 @@
             ),
         )
 
-<<<<<<< HEAD
     # Soundboard
 
     def get_soundboard_default_sounds(self) -> Response[List[soundboard.SoundboardDefaultSound]]:
@@ -2592,10 +2588,7 @@
             (Route('POST', '/channels/{channel_id}/send-soundboard-sound', channel_id=channel_id)), json=payload
         )
 
-    # Misc
-=======
     # Application
->>>>>>> 59f877fc
 
     def application_info(self) -> Response[appinfo.AppInfo]:
         return self.request(Route('GET', '/oauth2/applications/@me'))
