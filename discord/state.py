--- conflicted
+++ resolved
@@ -386,31 +386,7 @@
         ws = self._get_websocket(guild_id) # This is ignored upstream
         await ws.request_chunks(guild_id, query=query, limit=limit, nonce=nonce)
 
-<<<<<<< HEAD
-    async def request_offline_members(self, guilds):
-        # get all the chunks
-        chunks = []
-        for guild in guilds:
-            chunks.extend(self.chunks_needed(guild))
-
-        # we only want to request ~75 guilds per chunk request.
-        splits = [guilds[i:i + 75] for i in range(0, len(guilds), 75)]
-        for split in splits:
-            await self.chunker([g.id for g in split])
-
-        # wait for the chunks
-        if chunks:
-            try:
-                await utils.sane_wait_for(chunks, timeout=len(chunks) * 30.0)
-            except asyncio.TimeoutError:
-                log.warning('Somehow timed out waiting for chunks.')
-            else:
-                log.info('Finished requesting guild member chunks for %d guilds.', len(guilds))
-
-    async def query_members(self, guild, query, limit, cache, user_ids, presences):
-=======
-    async def query_members(self, guild, query, limit, user_ids, cache):
->>>>>>> 5d75a0e7
+    async def query_members(self, guild, query, limit, user_ids, cache, presences):
         guild_id = guild.id
         ws = self._get_websocket(guild_id)
         if ws is None:
@@ -421,19 +397,8 @@
 
         try:
             # start the query operation
-<<<<<<< HEAD
-            await ws.request_chunks(guild_id, query=query, limit=limit, user_ids=user_ids, presences=presences, nonce=nonce)
-            members = await asyncio.wait_for(future, timeout=5.0)
-
-            if cache:
-                for member in members:
-                    guild._add_member(member)
-
-            return members
-=======
-            await ws.request_chunks(guild_id, query=query, limit=limit, user_ids=user_ids, nonce=request.nonce)
+            await ws.request_chunks(guild_id, query=query, limit=limit, user_ids=user_ids, presences=presences, nonce=request.nonce)
             return await asyncio.wait_for(request.wait(), timeout=30.0)
->>>>>>> 5d75a0e7
         except asyncio.TimeoutError:
             log.warning('Timed out waiting for chunks with query %r and limit %d for guild_id %d', query, limit, guild_id)
             raise
@@ -1006,13 +971,6 @@
 
         members = [Member(guild=guild, data=member, state=self) for member in data.get('members', [])]
         log.debug('Processed a chunk for %s members in guild ID %s.', len(members), guild_id)
-<<<<<<< HEAD
-        if self._cache_members:
-            for member in members:
-                existing = guild.get_member(member.id)
-                if existing is None or existing.joined_at is None:
-                    guild._add_member(member)
-
         if presences:
             member_dict = {str(member.id): member for member in members}
             for presence in presences:
@@ -1021,12 +979,8 @@
                 member = member_dict.get(member_id)
                 member._presence_update(presence, user)
 
-        self.process_listeners(ListenerType.chunk, guild, len(members))
-        self.process_listeners(ListenerType.query_members, (guild_id, data.get('nonce')), members)
-=======
         complete = data.get('chunk_index', 0) + 1 == data.get('chunk_count')
         self.process_chunk_requests(guild_id, data.get('nonce'), members, complete)
->>>>>>> 5d75a0e7
 
     def parse_guild_integrations_update(self, data):
         guild = self._get_guild(int(data['guild_id']))
