--- conflicted
+++ resolved
@@ -69,14 +69,11 @@
     'AutoModRuleActionType',
     'ForumLayoutType',
     'ForumOrderType',
-<<<<<<< HEAD
-    'VoiceChannelEffectAnimationType',
-=======
     'SelectDefaultValueType',
     'SKUType',
     'EntitlementType',
     'EntitlementOwnerType',
->>>>>>> ef094404
+    'VoiceChannelEffectAnimationType',
 )
 
 if TYPE_CHECKING:
@@ -324,65 +321,6 @@
 
 class AuditLogAction(Enum):
     # fmt: off
-<<<<<<< HEAD
-    guild_update                  = 1
-    channel_create                = 10
-    channel_update                = 11
-    channel_delete                = 12
-    overwrite_create              = 13
-    overwrite_update              = 14
-    overwrite_delete              = 15
-    kick                          = 20
-    member_prune                  = 21
-    ban                           = 22
-    unban                         = 23
-    member_update                 = 24
-    member_role_update            = 25
-    member_move                   = 26
-    member_disconnect             = 27
-    bot_add                       = 28
-    role_create                   = 30
-    role_update                   = 31
-    role_delete                   = 32
-    invite_create                 = 40
-    invite_update                 = 41
-    invite_delete                 = 42
-    webhook_create                = 50
-    webhook_update                = 51
-    webhook_delete                = 52
-    emoji_create                  = 60
-    emoji_update                  = 61
-    emoji_delete                  = 62
-    message_delete                = 72
-    message_bulk_delete           = 73
-    message_pin                   = 74
-    message_unpin                 = 75
-    integration_create            = 80
-    integration_update            = 81
-    integration_delete            = 82
-    stage_instance_create         = 83
-    stage_instance_update         = 84
-    stage_instance_delete         = 85
-    sticker_create                = 90
-    sticker_update                = 91
-    sticker_delete                = 92
-    scheduled_event_create        = 100
-    scheduled_event_update        = 101
-    scheduled_event_delete        = 102
-    thread_create                 = 110
-    thread_update                 = 111
-    thread_delete                 = 112
-    app_command_permission_update = 121
-    soundboard_sound_create       = 130
-    soundboard_sound_update       = 131
-    soundboard_sound_delete       = 132
-    automod_rule_create           = 140
-    automod_rule_update           = 141
-    automod_rule_delete           = 142
-    automod_block_message         = 143
-    automod_flag_message          = 144
-    automod_timeout_member        = 145
-=======
     guild_update                                      = 1
     channel_create                                    = 10
     channel_update                                    = 11
@@ -431,6 +369,9 @@
     thread_update                                     = 111
     thread_delete                                     = 112
     app_command_permission_update                     = 121
+    soundboard_sound_create                           = 130
+    soundboard_sound_update                           = 131
+    soundboard_sound_delete                           = 132
     automod_rule_create                               = 140
     automod_rule_update                               = 141
     automod_rule_delete                               = 142
@@ -439,72 +380,12 @@
     automod_timeout_member                            = 145
     creator_monetization_request_created              = 150
     creator_monetization_terms_accepted               = 151
->>>>>>> ef094404
     # fmt: on
 
     @property
     def category(self) -> Optional[AuditLogActionCategory]:
         # fmt: off
         lookup: Dict[AuditLogAction, Optional[AuditLogActionCategory]] = {
-<<<<<<< HEAD
-            AuditLogAction.guild_update:                  AuditLogActionCategory.update,
-            AuditLogAction.channel_create:                AuditLogActionCategory.create,
-            AuditLogAction.channel_update:                AuditLogActionCategory.update,
-            AuditLogAction.channel_delete:                AuditLogActionCategory.delete,
-            AuditLogAction.overwrite_create:              AuditLogActionCategory.create,
-            AuditLogAction.overwrite_update:              AuditLogActionCategory.update,
-            AuditLogAction.overwrite_delete:              AuditLogActionCategory.delete,
-            AuditLogAction.kick:                          None,
-            AuditLogAction.member_prune:                  None,
-            AuditLogAction.ban:                           None,
-            AuditLogAction.unban:                         None,
-            AuditLogAction.member_update:                 AuditLogActionCategory.update,
-            AuditLogAction.member_role_update:            AuditLogActionCategory.update,
-            AuditLogAction.member_move:                   None,
-            AuditLogAction.member_disconnect:             None,
-            AuditLogAction.bot_add:                       None,
-            AuditLogAction.role_create:                   AuditLogActionCategory.create,
-            AuditLogAction.role_update:                   AuditLogActionCategory.update,
-            AuditLogAction.role_delete:                   AuditLogActionCategory.delete,
-            AuditLogAction.invite_create:                 AuditLogActionCategory.create,
-            AuditLogAction.invite_update:                 AuditLogActionCategory.update,
-            AuditLogAction.invite_delete:                 AuditLogActionCategory.delete,
-            AuditLogAction.webhook_create:                AuditLogActionCategory.create,
-            AuditLogAction.webhook_update:                AuditLogActionCategory.update,
-            AuditLogAction.webhook_delete:                AuditLogActionCategory.delete,
-            AuditLogAction.emoji_create:                  AuditLogActionCategory.create,
-            AuditLogAction.emoji_update:                  AuditLogActionCategory.update,
-            AuditLogAction.emoji_delete:                  AuditLogActionCategory.delete,
-            AuditLogAction.message_delete:                AuditLogActionCategory.delete,
-            AuditLogAction.message_bulk_delete:           AuditLogActionCategory.delete,
-            AuditLogAction.message_pin:                   None,
-            AuditLogAction.message_unpin:                 None,
-            AuditLogAction.integration_create:            AuditLogActionCategory.create,
-            AuditLogAction.integration_update:            AuditLogActionCategory.update,
-            AuditLogAction.integration_delete:            AuditLogActionCategory.delete,
-            AuditLogAction.stage_instance_create:         AuditLogActionCategory.create,
-            AuditLogAction.stage_instance_update:         AuditLogActionCategory.update,
-            AuditLogAction.stage_instance_delete:         AuditLogActionCategory.delete,
-            AuditLogAction.sticker_create:                AuditLogActionCategory.create,
-            AuditLogAction.sticker_update:                AuditLogActionCategory.update,
-            AuditLogAction.sticker_delete:                AuditLogActionCategory.delete,
-            AuditLogAction.scheduled_event_create:        AuditLogActionCategory.create,
-            AuditLogAction.scheduled_event_update:        AuditLogActionCategory.update,
-            AuditLogAction.scheduled_event_delete:        AuditLogActionCategory.delete,
-            AuditLogAction.thread_create:                 AuditLogActionCategory.create,
-            AuditLogAction.thread_delete:                 AuditLogActionCategory.delete,
-            AuditLogAction.thread_update:                 AuditLogActionCategory.update,
-            AuditLogAction.app_command_permission_update: AuditLogActionCategory.update,
-            AuditLogAction.automod_rule_create:           AuditLogActionCategory.create,
-            AuditLogAction.automod_rule_update:           AuditLogActionCategory.update,
-            AuditLogAction.automod_rule_delete:           AuditLogActionCategory.delete,
-            AuditLogAction.automod_block_message:         None,
-            AuditLogAction.automod_flag_message:          None,
-            AuditLogAction.automod_timeout_member:        None,
-            AuditLogAction.soundboard_sound_create:       AuditLogActionCategory.create,
-            AuditLogAction.soundboard_sound_update:       AuditLogActionCategory.update,
-            AuditLogAction.soundboard_sound_delete:       AuditLogActionCategory.delete,
-=======
             AuditLogAction.guild_update:                             AuditLogActionCategory.update,
             AuditLogAction.channel_create:                           AuditLogActionCategory.create,
             AuditLogAction.channel_update:                           AuditLogActionCategory.update,
@@ -561,7 +442,9 @@
             AuditLogAction.automod_timeout_member:                   None,
             AuditLogAction.creator_monetization_request_created:     None,
             AuditLogAction.creator_monetization_terms_accepted:      None,
->>>>>>> ef094404
+            AuditLogAction.soundboard_sound_create:                  AuditLogActionCategory.create,
+            AuditLogAction.soundboard_sound_update:                  AuditLogActionCategory.update,
+            AuditLogAction.soundboard_sound_delete:                  AuditLogActionCategory.delete,
         }
         # fmt: on
         return lookup[self]
@@ -904,11 +787,6 @@
     creation_date = 1
 
 
-<<<<<<< HEAD
-class VoiceChannelEffectAnimationType(Enum):
-    premium = 0
-    normal = 1
-=======
 class SelectDefaultValueType(Enum):
     user = 'user'
     role = 'role'
@@ -927,7 +805,11 @@
 class EntitlementOwnerType(Enum):
     guild = 1
     user = 2
->>>>>>> ef094404
+
+
+class VoiceChannelEffectAnimationType(Enum):
+    premium = 0
+    normal = 1
 
 
 def create_unknown_value(cls: Type[E], val: Any) -> E:
