"""
The MIT License (MIT)

Copyright (c) 2015-present Rapptz

Permission is hereby granted, free of charge, to any person obtaining a
copy of this software and associated documentation files (the "Software"),
to deal in the Software without restriction, including without limitation
the rights to use, copy, modify, merge, publish, distribute, sublicense,
and/or sell copies of the Software, and to permit persons to whom the
Software is furnished to do so, subject to the following conditions:

The above copyright notice and this permission notice shall be included in
all copies or substantial portions of the Software.

THE SOFTWARE IS PROVIDED "AS IS", WITHOUT WARRANTY OF ANY KIND, EXPRESS
OR IMPLIED, INCLUDING BUT NOT LIMITED TO THE WARRANTIES OF MERCHANTABILITY,
FITNESS FOR A PARTICULAR PURPOSE AND NONINFRINGEMENT. IN NO EVENT SHALL THE
AUTHORS OR COPYRIGHT HOLDERS BE LIABLE FOR ANY CLAIM, DAMAGES OR OTHER
LIABILITY, WHETHER IN AN ACTION OF CONTRACT, TORT OR OTHERWISE, ARISING
FROM, OUT OF OR IN CONNECTION WITH THE SOFTWARE OR THE USE OR OTHER
DEALINGS IN THE SOFTWARE.
"""
from __future__ import annotations

import types
from collections import namedtuple
from typing import Any, ClassVar, Dict, List, Optional, TYPE_CHECKING, Tuple, Type, TypeVar, Iterator, Mapping

__all__ = (
    'Enum',
    'ChannelType',
    'MessageType',
    'SpeakingState',
    'VerificationLevel',
    'ContentFilter',
    'Status',
    'DefaultAvatar',
    'AuditLogAction',
    'AuditLogActionCategory',
    'UserFlags',
    'ActivityType',
    'NotificationLevel',
    'TeamMembershipState',
    'WebhookType',
    'ExpireBehaviour',
    'ExpireBehavior',
    'StickerType',
    'StickerFormatType',
    'InviteTarget',
    'VideoQualityMode',
    'ComponentType',
    'ButtonStyle',
    'TextStyle',
    'PrivacyLevel',
    'InteractionType',
    'InteractionResponseType',
    'NSFWLevel',
    'MFALevel',
    'Locale',
    'EntityType',
    'EventStatus',
    'AppCommandType',
    'AppCommandOptionType',
    'AppCommandPermissionType',
    'AutoModRuleTriggerType',
    'AutoModRuleEventType',
    'AutoModRuleActionType',
    'ForumLayoutType',
<<<<<<< HEAD
    'OnboardingPromptType',
=======
    'ForumOrderType',
>>>>>>> ab287e71
)

if TYPE_CHECKING:
    from typing_extensions import Self


def _create_value_cls(name: str, comparable: bool):
    # All the type ignores here are due to the type checker being unable to recognise
    # Runtime type creation without exploding.
    cls = namedtuple('_EnumValue_' + name, 'name value')
    cls.__repr__ = lambda self: f'<{name}.{self.name}: {self.value!r}>'  # type: ignore
    cls.__str__ = lambda self: f'{name}.{self.name}'  # type: ignore
    if comparable:
        cls.__le__ = lambda self, other: isinstance(other, self.__class__) and self.value <= other.value  # type: ignore
        cls.__ge__ = lambda self, other: isinstance(other, self.__class__) and self.value >= other.value  # type: ignore
        cls.__lt__ = lambda self, other: isinstance(other, self.__class__) and self.value < other.value  # type: ignore
        cls.__gt__ = lambda self, other: isinstance(other, self.__class__) and self.value > other.value  # type: ignore
    return cls


def _is_descriptor(obj):
    return hasattr(obj, '__get__') or hasattr(obj, '__set__') or hasattr(obj, '__delete__')


class EnumMeta(type):
    if TYPE_CHECKING:
        __name__: ClassVar[str]
        _enum_member_names_: ClassVar[List[str]]
        _enum_member_map_: ClassVar[Dict[str, Any]]
        _enum_value_map_: ClassVar[Dict[Any, Any]]

    def __new__(cls, name: str, bases: Tuple[type, ...], attrs: Dict[str, Any], *, comparable: bool = False) -> Self:
        value_mapping = {}
        member_mapping = {}
        member_names = []

        value_cls = _create_value_cls(name, comparable)
        for key, value in list(attrs.items()):
            is_descriptor = _is_descriptor(value)
            if key[0] == '_' and not is_descriptor:
                continue

            # Special case classmethod to just pass through
            if isinstance(value, classmethod):
                continue

            if is_descriptor:
                setattr(value_cls, key, value)
                del attrs[key]
                continue

            try:
                new_value = value_mapping[value]
            except KeyError:
                new_value = value_cls(name=key, value=value)
                value_mapping[value] = new_value
                member_names.append(key)

            member_mapping[key] = new_value
            attrs[key] = new_value

        attrs['_enum_value_map_'] = value_mapping
        attrs['_enum_member_map_'] = member_mapping
        attrs['_enum_member_names_'] = member_names
        attrs['_enum_value_cls_'] = value_cls
        actual_cls = super().__new__(cls, name, bases, attrs)
        value_cls._actual_enum_cls_ = actual_cls  # type: ignore # Runtime attribute isn't understood
        return actual_cls

    def __iter__(cls) -> Iterator[Any]:
        return (cls._enum_member_map_[name] for name in cls._enum_member_names_)

    def __reversed__(cls) -> Iterator[Any]:
        return (cls._enum_member_map_[name] for name in reversed(cls._enum_member_names_))

    def __len__(cls) -> int:
        return len(cls._enum_member_names_)

    def __repr__(cls) -> str:
        return f'<enum {cls.__name__}>'

    @property
    def __members__(cls) -> Mapping[str, Any]:
        return types.MappingProxyType(cls._enum_member_map_)

    def __call__(cls, value: str) -> Any:
        try:
            return cls._enum_value_map_[value]
        except (KeyError, TypeError):
            raise ValueError(f"{value!r} is not a valid {cls.__name__}")

    def __getitem__(cls, key: str) -> Any:
        return cls._enum_member_map_[key]

    def __setattr__(cls, name: str, value: Any) -> None:
        raise TypeError('Enums are immutable.')

    def __delattr__(cls, attr: str) -> None:
        raise TypeError('Enums are immutable')

    def __instancecheck__(self, instance: Any) -> bool:
        # isinstance(x, Y)
        # -> __instancecheck__(Y, x)
        try:
            return instance._actual_enum_cls_ is self
        except AttributeError:
            return False


if TYPE_CHECKING:
    from enum import Enum
else:

    class Enum(metaclass=EnumMeta):
        @classmethod
        def try_value(cls, value):
            try:
                return cls._enum_value_map_[value]
            except (KeyError, TypeError):
                return value


class ChannelType(Enum):
    text = 0
    private = 1
    voice = 2
    group = 3
    category = 4
    news = 5
    news_thread = 10
    public_thread = 11
    private_thread = 12
    stage_voice = 13
    forum = 15

    def __str__(self) -> str:
        return self.name


class MessageType(Enum):
    default = 0
    recipient_add = 1
    recipient_remove = 2
    call = 3
    channel_name_change = 4
    channel_icon_change = 5
    pins_add = 6
    new_member = 7
    premium_guild_subscription = 8
    premium_guild_tier_1 = 9
    premium_guild_tier_2 = 10
    premium_guild_tier_3 = 11
    channel_follow_add = 12
    guild_stream = 13
    guild_discovery_disqualified = 14
    guild_discovery_requalified = 15
    guild_discovery_grace_period_initial_warning = 16
    guild_discovery_grace_period_final_warning = 17
    thread_created = 18
    reply = 19
    chat_input_command = 20
    thread_starter_message = 21
    guild_invite_reminder = 22
    context_menu_command = 23
    auto_moderation_action = 24
    role_subscription_purchase = 25
    interaction_premium_upsell = 26
    stage_start = 27
    stage_end = 28
    stage_speaker = 29
    stage_raise_hand = 30
    stage_topic = 31
    guild_application_premium_subscription = 32


class SpeakingState(Enum):
    none = 0
    voice = 1
    soundshare = 2
    priority = 4

    def __str__(self) -> str:
        return self.name

    def __int__(self) -> int:
        return self.value


class VerificationLevel(Enum, comparable=True):
    none = 0
    low = 1
    medium = 2
    high = 3
    highest = 4

    def __str__(self) -> str:
        return self.name


class ContentFilter(Enum, comparable=True):
    disabled = 0
    no_role = 1
    all_members = 2

    def __str__(self) -> str:
        return self.name


class Status(Enum):
    online = 'online'
    offline = 'offline'
    idle = 'idle'
    dnd = 'dnd'
    do_not_disturb = 'dnd'
    invisible = 'invisible'

    def __str__(self) -> str:
        return self.value


class DefaultAvatar(Enum):
    blurple = 0
    grey = 1
    gray = 1
    green = 2
    orange = 3
    red = 4

    def __str__(self) -> str:
        return self.name


class NotificationLevel(Enum, comparable=True):
    all_messages = 0
    only_mentions = 1


class AuditLogActionCategory(Enum):
    create = 1
    delete = 2
    update = 3


class AuditLogAction(Enum):
    # fmt: off
    guild_update                  = 1
    channel_create                = 10
    channel_update                = 11
    channel_delete                = 12
    overwrite_create              = 13
    overwrite_update              = 14
    overwrite_delete              = 15
    kick                          = 20
    member_prune                  = 21
    ban                           = 22
    unban                         = 23
    member_update                 = 24
    member_role_update            = 25
    member_move                   = 26
    member_disconnect             = 27
    bot_add                       = 28
    role_create                   = 30
    role_update                   = 31
    role_delete                   = 32
    invite_create                 = 40
    invite_update                 = 41
    invite_delete                 = 42
    webhook_create                = 50
    webhook_update                = 51
    webhook_delete                = 52
    emoji_create                  = 60
    emoji_update                  = 61
    emoji_delete                  = 62
    message_delete                = 72
    message_bulk_delete           = 73
    message_pin                   = 74
    message_unpin                 = 75
    integration_create            = 80
    integration_update            = 81
    integration_delete            = 82
    stage_instance_create         = 83
    stage_instance_update         = 84
    stage_instance_delete         = 85
    sticker_create                = 90
    sticker_update                = 91
    sticker_delete                = 92
    scheduled_event_create        = 100
    scheduled_event_update        = 101
    scheduled_event_delete        = 102
    thread_create                 = 110
    thread_update                 = 111
    thread_delete                 = 112
    app_command_permission_update = 121
    automod_rule_create           = 140
    automod_rule_update           = 141
    automod_rule_delete           = 142
    automod_block_message         = 143
    automod_flag_message          = 144
    automod_timeout_member        = 145
    # fmt: on

    @property
    def category(self) -> Optional[AuditLogActionCategory]:
        # fmt: off
        lookup: Dict[AuditLogAction, Optional[AuditLogActionCategory]] = {
            AuditLogAction.guild_update:                  AuditLogActionCategory.update,
            AuditLogAction.channel_create:                AuditLogActionCategory.create,
            AuditLogAction.channel_update:                AuditLogActionCategory.update,
            AuditLogAction.channel_delete:                AuditLogActionCategory.delete,
            AuditLogAction.overwrite_create:              AuditLogActionCategory.create,
            AuditLogAction.overwrite_update:              AuditLogActionCategory.update,
            AuditLogAction.overwrite_delete:              AuditLogActionCategory.delete,
            AuditLogAction.kick:                          None,
            AuditLogAction.member_prune:                  None,
            AuditLogAction.ban:                           None,
            AuditLogAction.unban:                         None,
            AuditLogAction.member_update:                 AuditLogActionCategory.update,
            AuditLogAction.member_role_update:            AuditLogActionCategory.update,
            AuditLogAction.member_move:                   None,
            AuditLogAction.member_disconnect:             None,
            AuditLogAction.bot_add:                       None,
            AuditLogAction.role_create:                   AuditLogActionCategory.create,
            AuditLogAction.role_update:                   AuditLogActionCategory.update,
            AuditLogAction.role_delete:                   AuditLogActionCategory.delete,
            AuditLogAction.invite_create:                 AuditLogActionCategory.create,
            AuditLogAction.invite_update:                 AuditLogActionCategory.update,
            AuditLogAction.invite_delete:                 AuditLogActionCategory.delete,
            AuditLogAction.webhook_create:                AuditLogActionCategory.create,
            AuditLogAction.webhook_update:                AuditLogActionCategory.update,
            AuditLogAction.webhook_delete:                AuditLogActionCategory.delete,
            AuditLogAction.emoji_create:                  AuditLogActionCategory.create,
            AuditLogAction.emoji_update:                  AuditLogActionCategory.update,
            AuditLogAction.emoji_delete:                  AuditLogActionCategory.delete,
            AuditLogAction.message_delete:                AuditLogActionCategory.delete,
            AuditLogAction.message_bulk_delete:           AuditLogActionCategory.delete,
            AuditLogAction.message_pin:                   None,
            AuditLogAction.message_unpin:                 None,
            AuditLogAction.integration_create:            AuditLogActionCategory.create,
            AuditLogAction.integration_update:            AuditLogActionCategory.update,
            AuditLogAction.integration_delete:            AuditLogActionCategory.delete,
            AuditLogAction.stage_instance_create:         AuditLogActionCategory.create,
            AuditLogAction.stage_instance_update:         AuditLogActionCategory.update,
            AuditLogAction.stage_instance_delete:         AuditLogActionCategory.delete,
            AuditLogAction.sticker_create:                AuditLogActionCategory.create,
            AuditLogAction.sticker_update:                AuditLogActionCategory.update,
            AuditLogAction.sticker_delete:                AuditLogActionCategory.delete,
            AuditLogAction.scheduled_event_create:        AuditLogActionCategory.create,
            AuditLogAction.scheduled_event_update:        AuditLogActionCategory.update,
            AuditLogAction.scheduled_event_delete:        AuditLogActionCategory.delete,
            AuditLogAction.thread_create:                 AuditLogActionCategory.create,
            AuditLogAction.thread_delete:                 AuditLogActionCategory.delete,
            AuditLogAction.thread_update:                 AuditLogActionCategory.update,
            AuditLogAction.app_command_permission_update: AuditLogActionCategory.update,
            AuditLogAction.automod_rule_create:           AuditLogActionCategory.create,
            AuditLogAction.automod_rule_update:           AuditLogActionCategory.update,
            AuditLogAction.automod_rule_delete:           AuditLogActionCategory.delete,
            AuditLogAction.automod_block_message:         None,
            AuditLogAction.automod_flag_message:          None,
            AuditLogAction.automod_timeout_member:        None,
        }
        # fmt: on
        return lookup[self]

    @property
    def target_type(self) -> Optional[str]:
        v = self.value
        if v == -1:
            return 'all'
        elif v < 10:
            return 'guild'
        elif v < 20:
            return 'channel'
        elif v < 30:
            return 'user'
        elif v < 40:
            return 'role'
        elif v < 50:
            return 'invite'
        elif v < 60:
            return 'webhook'
        elif v < 70:
            return 'emoji'
        elif v == 73:
            return 'channel'
        elif v < 80:
            return 'message'
        elif v < 83:
            return 'integration'
        elif v < 90:
            return 'stage_instance'
        elif v < 93:
            return 'sticker'
        elif v < 103:
            return 'guild_scheduled_event'
        elif v < 113:
            return 'thread'
        elif v < 122:
            return 'integration_or_app_command'
        elif v < 143:
            return 'auto_moderation'
        elif v < 146:
            return 'user'


class UserFlags(Enum):
    staff = 1
    partner = 2
    hypesquad = 4
    bug_hunter = 8
    mfa_sms = 16
    premium_promo_dismissed = 32
    hypesquad_bravery = 64
    hypesquad_brilliance = 128
    hypesquad_balance = 256
    early_supporter = 512
    team_user = 1024
    system = 4096
    has_unread_urgent_messages = 8192
    bug_hunter_level_2 = 16384
    verified_bot = 65536
    verified_bot_developer = 131072
    discord_certified_moderator = 262144
    bot_http_interactions = 524288
    spammer = 1048576
    active_developer = 4194304


class ActivityType(Enum):
    unknown = -1
    playing = 0
    streaming = 1
    listening = 2
    watching = 3
    custom = 4
    competing = 5

    def __int__(self) -> int:
        return self.value


class TeamMembershipState(Enum):
    invited = 1
    accepted = 2


class WebhookType(Enum):
    incoming = 1
    channel_follower = 2
    application = 3


class ExpireBehaviour(Enum):
    remove_role = 0
    kick = 1


ExpireBehavior = ExpireBehaviour


class StickerType(Enum):
    standard = 1
    guild = 2


class StickerFormatType(Enum):
    png = 1
    apng = 2
    lottie = 3
    gif = 4

    @property
    def file_extension(self) -> str:
        # fmt: off
        lookup: Dict[StickerFormatType, str] = {
            StickerFormatType.png: 'png',
            StickerFormatType.apng: 'png',
            StickerFormatType.lottie: 'json',
            StickerFormatType.gif: 'gif',
        }
        # fmt: on
        return lookup.get(self, 'png')


class InviteTarget(Enum):
    unknown = 0
    stream = 1
    embedded_application = 2


class InteractionType(Enum):
    ping = 1
    application_command = 2
    component = 3
    autocomplete = 4
    modal_submit = 5


class InteractionResponseType(Enum):
    pong = 1
    # ack = 2 (deprecated)
    # channel_message = 3 (deprecated)
    channel_message = 4  # (with source)
    deferred_channel_message = 5  # (with source)
    deferred_message_update = 6  # for components
    message_update = 7  # for components
    autocomplete_result = 8
    modal = 9  # for modals


class VideoQualityMode(Enum):
    auto = 1
    full = 2

    def __int__(self) -> int:
        return self.value


class ComponentType(Enum):
    action_row = 1
    button = 2
    select = 3
    string_select = 3
    text_input = 4
    user_select = 5
    role_select = 6
    mentionable_select = 7
    channel_select = 8

    def __int__(self) -> int:
        return self.value


class ButtonStyle(Enum):
    primary = 1
    secondary = 2
    success = 3
    danger = 4
    link = 5

    # Aliases
    blurple = 1
    grey = 2
    gray = 2
    green = 3
    red = 4
    url = 5

    def __int__(self) -> int:
        return self.value


class TextStyle(Enum):
    short = 1
    paragraph = 2

    # Aliases
    long = 2

    def __int__(self) -> int:
        return self.value


class PrivacyLevel(Enum):
    guild_only = 2


class NSFWLevel(Enum, comparable=True):
    default = 0
    explicit = 1
    safe = 2
    age_restricted = 3


class MFALevel(Enum, comparable=True):
    disabled = 0
    require_2fa = 1


class Locale(Enum):
    american_english = 'en-US'
    british_english = 'en-GB'
    bulgarian = 'bg'
    chinese = 'zh-CN'
    taiwan_chinese = 'zh-TW'
    croatian = 'hr'
    czech = 'cs'
    indonesian = 'id'
    danish = 'da'
    dutch = 'nl'
    finnish = 'fi'
    french = 'fr'
    german = 'de'
    greek = 'el'
    hindi = 'hi'
    hungarian = 'hu'
    italian = 'it'
    japanese = 'ja'
    korean = 'ko'
    lithuanian = 'lt'
    norwegian = 'no'
    polish = 'pl'
    brazil_portuguese = 'pt-BR'
    romanian = 'ro'
    russian = 'ru'
    spain_spanish = 'es-ES'
    swedish = 'sv-SE'
    thai = 'th'
    turkish = 'tr'
    ukrainian = 'uk'
    vietnamese = 'vi'

    def __str__(self) -> str:
        return self.value


E = TypeVar('E', bound='Enum')


class EntityType(Enum):
    stage_instance = 1
    voice = 2
    external = 3


class EventStatus(Enum):
    scheduled = 1
    active = 2
    completed = 3
    canceled = 4

    ended = 3
    cancelled = 4


class AppCommandOptionType(Enum):
    subcommand = 1
    subcommand_group = 2
    string = 3
    integer = 4
    boolean = 5
    user = 6
    channel = 7
    role = 8
    mentionable = 9
    number = 10
    attachment = 11


class AppCommandType(Enum):
    chat_input = 1
    user = 2
    message = 3


class AppCommandPermissionType(Enum):
    role = 1
    user = 2
    channel = 3


class AutoModRuleTriggerType(Enum):
    keyword = 1
    harmful_link = 2
    spam = 3
    keyword_preset = 4
    mention_spam = 5


class AutoModRuleEventType(Enum):
    message_send = 1


class AutoModRuleActionType(Enum):
    block_message = 1
    send_alert_message = 2
    timeout = 3


class ForumLayoutType(Enum):
    not_set = 0
    list_view = 1
    gallery_view = 2


<<<<<<< HEAD
class OnboardingPromptType(Enum):
    multiple_choice = 0
    dropdown = 1
=======
class ForumOrderType(Enum):
    latest_activity = 0
    creation_date = 1
>>>>>>> ab287e71


def create_unknown_value(cls: Type[E], val: Any) -> E:
    value_cls = cls._enum_value_cls_  # type: ignore # This is narrowed below
    name = f'unknown_{val}'
    return value_cls(name=name, value=val)


def try_enum(cls: Type[E], val: Any) -> E:
    """A function that tries to turn the value into enum ``cls``.

    If it fails it returns a proxy invalid value instead.
    """

    try:
        return cls._enum_value_map_[val]  # type: ignore # All errors are caught below
    except (KeyError, TypeError, AttributeError):
        return create_unknown_value(cls, val)<|MERGE_RESOLUTION|>--- conflicted
+++ resolved
@@ -67,11 +67,8 @@
     'AutoModRuleEventType',
     'AutoModRuleActionType',
     'ForumLayoutType',
-<<<<<<< HEAD
+    'ForumOrderType',
     'OnboardingPromptType',
-=======
-    'ForumOrderType',
->>>>>>> ab287e71
 )
 
 if TYPE_CHECKING:
@@ -756,15 +753,14 @@
     gallery_view = 2
 
 
-<<<<<<< HEAD
+class ForumOrderType(Enum):
+    latest_activity = 0
+    creation_date = 1
+
+
 class OnboardingPromptType(Enum):
     multiple_choice = 0
     dropdown = 1
-=======
-class ForumOrderType(Enum):
-    latest_activity = 0
-    creation_date = 1
->>>>>>> ab287e71
 
 
 def create_unknown_value(cls: Type[E], val: Any) -> E:
