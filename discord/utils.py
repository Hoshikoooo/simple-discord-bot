--- conflicted
+++ resolved
@@ -26,11 +26,7 @@
 import array
 import asyncio
 import collections.abc
-<<<<<<< HEAD
 from typing import Any, Callable, Generic, Optional, Type, TypeVar, overload, TYPE_CHECKING
-=======
-from typing import Any, Optional, overload
->>>>>>> bcd3a00e
 import unicodedata
 from base64 import b64encode
 from bisect import bisect_left
