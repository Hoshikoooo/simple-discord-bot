# -*- coding: utf-8 -*-

"""
The MIT License (MIT)

Copyright (c) 2015-2020 Rapptz

Permission is hereby granted, free of charge, to any person obtaining a
copy of this software and associated documentation files (the "Software"),
to deal in the Software without restriction, including without limitation
the rights to use, copy, modify, merge, publish, distribute, sublicense,
and/or sell copies of the Software, and to permit persons to whom the
Software is furnished to do so, subject to the following conditions:

The above copyright notice and this permission notice shall be included in
all copies or substantial portions of the Software.

THE SOFTWARE IS PROVIDED "AS IS", WITHOUT WARRANTY OF ANY KIND, EXPRESS
OR IMPLIED, INCLUDING BUT NOT LIMITED TO THE WARRANTIES OF MERCHANTABILITY,
FITNESS FOR A PARTICULAR PURPOSE AND NONINFRINGEMENT. IN NO EVENT SHALL THE
AUTHORS OR COPYRIGHT HOLDERS BE LIABLE FOR ANY CLAIM, DAMAGES OR OTHER
LIABILITY, WHETHER IN AN ACTION OF CONTRACT, TORT OR OTHERWISE, ARISING
FROM, OUT OF OR IN CONNECTION WITH THE SOFTWARE OR THE USE OR OTHER
DEALINGS IN THE SOFTWARE.
"""

from .enums import UserFlags

__all__ = (
    'SystemChannelFlags',
    'MessageFlags',
    'PublicUserFlags'
)


class flag_value:
    def __init__(self, func):
        self.flag = func(None)
        self.__doc__ = func.__doc__

    def __get__(self, instance, owner):
        if instance is None:
            return self
        return instance._has_flag(self.flag)

    def __set__(self, instance, value):
        instance._set_flag(self.flag, value)

<<<<<<< HEAD
=======
    def __repr__(self):
        return '<flag_value flag={.flag!r}>'.format(self)
>>>>>>> 1ee1b7fe

def fill_with_flags(*, inverted=False):
    def decorator(cls):
        cls.VALID_FLAGS = {
            name: value.flag
            for name, value in cls.__dict__.items()
            if isinstance(value, flag_value)
        }

        if inverted:
            max_bits = max(cls.VALID_FLAGS.values()).bit_length()
            cls.DEFAULT_VALUE = -1 + (2 ** max_bits)
        else:
            cls.DEFAULT_VALUE = 0

        return cls

    return decorator


# n.b. flags must inherit from this and use the decorator above
class BaseFlags:
    __slots__ = ('value',)

    def __init__(self, **kwargs):
        self.value = self.DEFAULT_VALUE
        for key, value in kwargs.items():
            if key not in self.VALID_FLAGS:
                raise TypeError('%r is not a valid flag name.' % key)
            setattr(self, key, value)

    @classmethod
    def _from_value(cls, value):
        self = cls.__new__(cls)
        self.value = value
        return self

    def __eq__(self, other):
        return isinstance(other, self.__class__) and self.value == other.value

    def __ne__(self, other):
        return not self.__eq__(other)

    def __hash__(self):
        return hash(self.value)

    def __repr__(self):
        return '<%s value=%s>' % (self.__class__.__name__, self.value)

    def __iter__(self):
        for name, value in self.__class__.__dict__.items():
            if isinstance(value, flag_value):
                yield (name, self._has_flag(value.flag))

    def _has_flag(self, o):
        return (self.value & o) == o

    def _set_flag(self, o, toggle):
        if toggle is True:
            self.value |= o
        elif toggle is False:
            self.value &= ~o
        else:
            raise TypeError('Value to set for %s must be a bool.' % self.__class__.__name__)


@fill_with_flags(inverted=True)
class SystemChannelFlags(BaseFlags):
    r"""Wraps up a Discord system channel flag value.

    Similar to :class:`Permissions`\, the properties provided are two way.
    You can set and retrieve individual bits using the properties as if they
    were regular bools. This allows you to edit the system flags easily.

    To construct an object you can pass keyword arguments denoting the flags
    to enable or disable.

    .. container:: operations

        .. describe:: x == y

            Checks if two flags are equal.
        .. describe:: x != y

            Checks if two flags are not equal.
        .. describe:: hash(x)

               Return the flag's hash.
        .. describe:: iter(x)

               Returns an iterator of ``(name, value)`` pairs. This allows it
               to be, for example, constructed as a dict or a list of pairs.

    Attributes
    -----------
    value: :class:`int`
        The raw value. This value is a bit array field of a 53-bit integer
        representing the currently available flags. You should query
        flags via the properties rather than using this raw value.
    """
    __slots__ = ()

    # For some reason the flags for system channels are "inverted"
    # ergo, if they're set then it means "suppress" (off in the GUI toggle)
    # Since this is counter-intuitive from an API perspective and annoying
    # these will be inverted automatically

    def _has_flag(self, o):
        return (self.value & o) != o

    def _set_flag(self, o, toggle):
        if toggle is True:
            self.value &= ~o
        elif toggle is False:
            self.value |= o
        else:
            raise TypeError('Value to set for SystemChannelFlags must be a bool.')

    @flag_value
    def join_notifications(self):
        """:class:`bool`: Returns ``True`` if the system channel is used for member join notifications."""
        return 1

    @flag_value
    def premium_subscriptions(self):
        """:class:`bool`: Returns ``True`` if the system channel is used for Nitro boosting notifications."""
        return 2


@fill_with_flags()
class MessageFlags(BaseFlags):
    r"""Wraps up a Discord Message flag value.

    See :class:`SystemChannelFlags`.

    .. container:: operations

        .. describe:: x == y

            Checks if two flags are equal.
        .. describe:: x != y

            Checks if two flags are not equal.
        .. describe:: hash(x)

               Return the flag's hash.
        .. describe:: iter(x)

               Returns an iterator of ``(name, value)`` pairs. This allows it
               to be, for example, constructed as a dict or a list of pairs.

    .. versionadded:: 1.3

    Attributes
    -----------
    value: :class:`int`
        The raw value. This value is a bit array field of a 53-bit integer
        representing the currently available flags. You should query
        flags via the properties rather than using this raw value.
    """
    __slots__ = ()

    @flag_value
    def crossposted(self):
        """:class:`bool`: Returns ``True`` if the message is the original crossposted message."""
        return 1

    @flag_value
    def is_crossposted(self):
        """:class:`bool`: Returns ``True`` if the message was crossposted from another channel."""
        return 2

    @flag_value
    def suppress_embeds(self):
        """:class:`bool`: Returns ``True`` if the message's embeds have been suppressed."""
        return 4

    @flag_value
    def source_message_deleted(self):
        """:class:`bool`: Returns ``True`` if the source message for this crosspost has been deleted."""
        return 8

    @flag_value
    def urgent(self):
        """:class:`bool`: Returns ``True`` if the source message is an urgent message.

        An urgent message is one sent by Discord Trust and Safety.
        """
        return 16


@fill_with_flags()
class PublicUserFlags(BaseFlags):
    r"""Wraps up the Discord User Public flags.

    .. container:: operations

        .. describe:: x == y

            Checks if two PublicUserFlags are equal.
        .. describe:: x != y

            Checks if two PublicUserFlags are not equal.

    .. versionadded:: 1.4

    Attributes
    -----------
    value: :class:`int`
        The raw value. This value is a bit array field of a 53-bit integer
        representing the currently available flags. You should query
        flags via the properties rather than using this raw value.
    """

    __slots__ = ()

    @flag_value
    def staff(self):
        """:class:`bool`: Returns ``True`` if the user is a Discord Employee."""
        return UserFlags.staff.value

    @flag_value
    def partner(self):
        """:class:`bool`: Returns ``True`` if the user is a Discord Partner."""
        return UserFlags.partner.value

    @flag_value
    def hypesquad(self):
        """:class:`bool`: Returns ``True`` if the user is a HypeSquad Events member."""
        return UserFlags.hypesquad.value

    @flag_value
    def bug_hunter(self):
        """:class:`bool`: Returns ``True`` if the user is a Bug Hunter"""
        return UserFlags.bug_hunter.value

    @flag_value
    def hypesquad_bravery(self):
        """:class:`bool`: Returns ``True`` if the user is a HypeSquad Bravery member."""
        return UserFlags.hypesquad_bravery.value

    @flag_value
    def hypesquad_brilliance(self):
        """:class:`bool`: Returns ``True`` if the user is a HypeSquad Brilliance member."""
        return UserFlags.hypesquad_brilliance.value

    @flag_value
    def hypesquad_balance(self):
        """:class:`bool`: Returns ``True`` if the user is a HypeSquad Balance member."""
        return UserFlags.hypesquad_balance.value

    @flag_value
    def early_supporter(self):
        """:class:`bool`: Returns ``True`` if the user is an Early Supporter."""
        return UserFlags.early_supporter.value

    @flag_value
    def team_user(self):
        """:class:`bool`: Returns ``True`` if the user is a Team User."""
        return UserFlags.team_user.value

    @flag_value
    def system(self):
        """:class:`bool`: Returns ``True`` if the user is a system user (i.e. represents Discord officially)."""
        return UserFlags.system.value

    @flag_value
    def bug_hunter_level_2(self):
        """:class:`bool`: Returns ``True`` if the user is a Bug Hunter Level 2"""
        return UserFlags.bug_hunter_level_2.value

    @flag_value
    def verified_bot(self):
        """:class:`bool`: Returns ``True`` if the user is a Verified Bot."""
        return UserFlags.verified_bot.value

    @flag_value
    def verified_bot_developer(self):
        """:class:`bool`: Returns ``True`` if the user is a Verified Bot Developer."""
        return UserFlags.verified_bot_developer.value

    def all(self):
        """List[:class:`UserFlags`]: Returns all public flags the user has."""
        return [public_flag for public_flag in UserFlags if self._has_flag(public_flag.value)]<|MERGE_RESOLUTION|>--- conflicted
+++ resolved
@@ -46,11 +46,8 @@
     def __set__(self, instance, value):
         instance._set_flag(self.flag, value)
 
-<<<<<<< HEAD
-=======
     def __repr__(self):
         return '<flag_value flag={.flag!r}>'.format(self)
->>>>>>> 1ee1b7fe
 
 def fill_with_flags(*, inverted=False):
     def decorator(cls):
