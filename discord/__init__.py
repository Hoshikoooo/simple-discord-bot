--- conflicted
+++ resolved
@@ -56,10 +56,7 @@
 from .team import *
 from .sticker import *
 from .interactions import *
-<<<<<<< HEAD
 from .sink import Sink, Filters
-=======
->>>>>>> b82a0dc6
 
 VersionInfo = namedtuple('VersionInfo', 'major minor micro releaselevel serial')
 
