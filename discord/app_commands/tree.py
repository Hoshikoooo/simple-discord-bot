--- conflicted
+++ resolved
@@ -26,7 +26,7 @@
 import inspect
 import sys
 import traceback
-<<<<<<< HEAD
+
 from typing import (
     Any,
     TYPE_CHECKING,
@@ -42,9 +42,6 @@
     Union,
     overload,
 )
-=======
-from typing import Any, Callable, Dict, Generic, List, Literal, Optional, TYPE_CHECKING, Set, Tuple, TypeVar, Union, overload
->>>>>>> 3d74da8d
 
 
 from .namespace import Namespace, ResolveKey
