"""
The MIT License (MIT)

Copyright (c) 2015-present Rapptz

Permission is hereby granted, free of charge, to any person obtaining a
copy of this software and associated documentation files (the "Software"),
to deal in the Software without restriction, including without limitation
the rights to use, copy, modify, merge, publish, distribute, sublicense,
and/or sell copies of the Software, and to permit persons to whom the
Software is furnished to do so, subject to the following conditions:

The above copyright notice and this permission notice shall be included in
all copies or substantial portions of the Software.

THE SOFTWARE IS PROVIDED "AS IS", WITHOUT WARRANTY OF ANY KIND, EXPRESS
OR IMPLIED, INCLUDING BUT NOT LIMITED TO THE WARRANTIES OF MERCHANTABILITY,
FITNESS FOR A PARTICULAR PURPOSE AND NONINFRINGEMENT. IN NO EVENT SHALL THE
AUTHORS OR COPYRIGHT HOLDERS BE LIABLE FOR ANY CLAIM, DAMAGES OR OTHER
LIABILITY, WHETHER IN AN ACTION OF CONTRACT, TORT OR OTHERWISE, ARISING
FROM, OUT OF OR IN CONNECTION WITH THE SOFTWARE OR THE USE OR OTHER
DEALINGS IN THE SOFTWARE.
"""

from __future__ import annotations
import inspect

from typing import (
    Any,
    Callable,
    ClassVar,
    Coroutine,
    Dict,
    Generic,
    List,
    Optional,
    Set,
    TYPE_CHECKING,
    Tuple,
    Type,
    TypeVar,
    Union,
)
from textwrap import TextWrapper

import re

from ..enums import AppCommandOptionType, AppCommandType
from ..interactions import Interaction
from .models import Choice
from .transformers import annotation_to_parameter, CommandParameter, NoneType
from .errors import AppCommandError, CommandInvokeError, CommandSignatureMismatch, CommandAlreadyRegistered
from ..message import Message
from ..user import User
from ..member import Member
from ..utils import resolve_annotation, MISSING, is_inside_class

if TYPE_CHECKING:
    from typing_extensions import ParamSpec, Concatenate
    from ..abc import Snowflake
    from .namespace import Namespace
    from .models import ChoiceT

    # Generally, these two libraries are supposed to be separate from each other.
    # However, for type hinting purposes it's unfortunately necessary for one to
    # reference the other to prevent type checking errors in callbacks
    from discord.ext.commands import Cog

__all__ = (
    'Command',
    'ContextMenu',
    'Group',
    'context_menu',
    'command',
    'describe',
    'choices',
    'autocomplete',
    'guilds',
)

if TYPE_CHECKING:
    P = ParamSpec('P')
else:
    P = TypeVar('P')

T = TypeVar('T')
GroupT = TypeVar('GroupT', bound='Union[Group, Cog]')
Coro = Coroutine[Any, Any, T]
Error = Union[
    Callable[[GroupT, Interaction, AppCommandError], Coro[Any]],
    Callable[[Interaction, AppCommandError], Coro[Any]],
]


if TYPE_CHECKING:
    CommandCallback = Union[
        Callable[Concatenate[GroupT, Interaction, P], Coro[T]],
        Callable[Concatenate[Interaction, P], Coro[T]],
    ]

    ContextMenuCallback = Union[
        # If groups end up support context menus these would be uncommented
        # Callable[[GroupT, Interaction, Member], Coro[Any]],
        # Callable[[GroupT, Interaction, User], Coro[Any]],
        # Callable[[GroupT, Interaction, Message], Coro[Any]],
        # Callable[[GroupT, Interaction, Union[Member, User]], Coro[Any]],
        Callable[[Interaction, Member], Coro[Any]],
        Callable[[Interaction, User], Coro[Any]],
        Callable[[Interaction, Message], Coro[Any]],
        Callable[[Interaction, Union[Member, User]], Coro[Any]],
    ]

    AutocompleteCallback = Union[
        Callable[[GroupT, Interaction, ChoiceT, Namespace], Coro[List[Choice[ChoiceT]]]],
        Callable[[Interaction, ChoiceT, Namespace], Coro[List[Choice[ChoiceT]]]],
    ]
else:
    CommandCallback = Callable[..., Coro[T]]
    ContextMenuCallback = Callable[..., Coro[T]]
    AutocompleteCallback = Callable[..., Coro[T]]


VALID_SLASH_COMMAND_NAME = re.compile(r'^[\w-]{1,32}$')
CAMEL_CASE_REGEX = re.compile(r'(?<!^)(?=[A-Z])')


def _shorten(
    input: str,
    *,
    _wrapper: TextWrapper = TextWrapper(width=100, max_lines=1, replace_whitespace=True, placeholder='...'),
) -> str:
    return _wrapper.fill(' '.join(input.strip().split()))


def _to_kebab_case(text: str) -> str:
    return CAMEL_CASE_REGEX.sub('-', text).lower()


<<<<<<< HEAD
def _context_menu_annotation(annotation: Any, *, _none: type = NoneType) -> AppCommandType:
=======
def _validate_auto_complete_callback(
    callback: AutocompleteCallback[GroupT, ChoiceT]
) -> AutocompleteCallback[GroupT, ChoiceT]:

    requires_binding = is_inside_class(callback)
    required_parameters = 3 + requires_binding
    callback.requires_binding = requires_binding
    params = inspect.signature(callback).parameters
    if len(params) < required_parameters:
        raise TypeError('autocomplete callback requires either 3 or 4 parameters to be passed')

    return callback


def _context_menu_annotation(annotation: Any, *, _none=NoneType) -> AppCommandType:
>>>>>>> f4ca36ec
    if annotation is Message:
        return AppCommandType.message

    supported_types: Set[Any] = {Member, User}
    if annotation in supported_types:
        return AppCommandType.user

    # Check if there's an origin
    origin = getattr(annotation, '__origin__', None)
    if origin is not Union:
        # Only Union is supported so bail early
        msg = (
            f'unsupported type annotation {annotation!r}, must be either discord.Member, '
            'discord.User, discord.Message, or a typing.Union of discord.Member and discord.User'
        )
        raise TypeError(msg)

    # Only Union[Member, User] is supported
    if not all(arg in supported_types for arg in annotation.__args__):
        raise TypeError(f'unsupported types given inside {annotation!r}')

    return AppCommandType.user


def _populate_descriptions(params: Dict[str, CommandParameter], descriptions: Dict[str, Any]) -> None:
    for name, param in params.items():
        description = descriptions.pop(name, MISSING)
        if description is MISSING:
            param.description = '...'
            continue

        if not isinstance(description, str):
            raise TypeError('description must be a string')

        param.description = description

    if descriptions:
        first = next(iter(descriptions))
        raise TypeError(f'unknown parameter given: {first}')


def _populate_choices(params: Dict[str, CommandParameter], all_choices: Dict[str, List[Choice]]) -> None:
    for name, param in params.items():
        choices = all_choices.pop(name, MISSING)
        if choices is MISSING:
            continue

        if not isinstance(choices, list):
            raise TypeError('choices must be a list of Choice')

        if not all(isinstance(choice, Choice) for choice in choices):
            raise TypeError('choices must be a list of Choice')

        if param.type not in (AppCommandOptionType.string, AppCommandOptionType.number, AppCommandOptionType.integer):
            raise TypeError('choices are only supported for integer, string, or number option types')

        # There's a type safety hole if someone does Choice[float] as an annotation
        # but the values are actually Choice[int]. Since the input-output is the same this feels
        # safe enough to ignore.
        param.choices = choices

    if all_choices:
        first = next(iter(all_choices))
        raise TypeError(f'unknown parameter given: {first}')


def _populate_autocomplete(params: Dict[str, CommandParameter], autocomplete: Dict[str, Any]) -> None:
    for name, param in params.items():
        callback = autocomplete.pop(name, MISSING)
        if callback is MISSING:
            continue

        if not inspect.iscoroutinefunction(callback):
            raise TypeError('autocomplete callback must be a coroutine function')

        if param.type not in (AppCommandOptionType.string, AppCommandOptionType.number, AppCommandOptionType.integer):
            raise TypeError('autocomplete is only supported for integer, string, or number option types')

        param.autocomplete = _validate_auto_complete_callback(callback)

    if autocomplete:
        first = next(iter(autocomplete))
        raise TypeError(f'unknown parameter given: {first}')


def _extract_parameters_from_callback(func: Callable[..., Any], globalns: Dict[str, Any]) -> Dict[str, CommandParameter]:
    params = inspect.signature(func).parameters
    cache = {}
    required_params = is_inside_class(func) + 1
    if len(params) < required_params:
        raise TypeError(f'callback must have more than {required_params - 1} parameter(s)')

    iterator = iter(params.values())
    for _ in range(0, required_params):
        next(iterator)

    parameters: List[CommandParameter] = []
    for parameter in iterator:
        if parameter.annotation is parameter.empty:
            raise TypeError(f'annotation for {parameter.name} must be given')

        resolved = resolve_annotation(parameter.annotation, globalns, globalns, cache)
        param = annotation_to_parameter(resolved, parameter)
        parameters.append(param)

    values = sorted(parameters, key=lambda a: a.required, reverse=True)
    result = {v.name: v for v in values}

    try:
        descriptions = func.__discord_app_commands_param_description__
    except AttributeError:
        for param in values:
            if param.description is MISSING:
                param.description = '...'
    else:
        _populate_descriptions(result, descriptions)

    try:
        choices = func.__discord_app_commands_param_choices__
    except AttributeError:
        pass
    else:
        _populate_choices(result, choices)

    try:
        autocomplete = func.__discord_app_commands_param_autocomplete__
    except AttributeError:
        pass
    else:
        _populate_autocomplete(result, autocomplete)

    return result


def _get_context_menu_parameter(func: ContextMenuCallback) -> Tuple[str, Any, AppCommandType]:
    params = inspect.signature(func).parameters
    if len(params) != 2:
        msg = (
            'context menu callbacks require 2 parameters, the first one being the annotation and the '
            'other one explicitly annotated with either discord.Message, discord.User, discord.Member, '
            'or a typing.Union of discord.Member and discord.User'
        )
        raise TypeError(msg)

    iterator = iter(params.values())
    next(iterator)  # skip interaction
    parameter = next(iterator)
    if parameter.annotation is parameter.empty:
        msg = (
            'second parameter of context menu callback must be explicitly annotated with either discord.Message, '
            'discord.User, discord.Member, or a typing.Union of discord.Member and discord.User'
        )
        raise TypeError(msg)

    resolved = resolve_annotation(parameter.annotation, func.__globals__, func.__globals__, {})
    type = _context_menu_annotation(resolved)
    return (parameter.name, resolved, type)


class Command(Generic[GroupT, P, T]):
    """A class that implements an application command.

    These are usually not created manually, instead they are created using
    one of the following decorators:

    - :func:`~discord.app_commands.command`
    - :meth:`Group.command <discord.app_commands.Group.command>`
    - :meth:`CommandTree.command <discord.app_commands.CommandTree.command>`

    .. versionadded:: 2.0

    Attributes
    ------------
    name: :class:`str`
        The name of the application command.
    description: :class:`str`
        The description of the application command. This shows up in the UI to describe
        the application command.
    parent: Optional[:class:`Group`]
        The parent application command. ``None`` if there isn't one.
    """

    __discord_app_commands_default_guilds__: List[int]

    def __init__(
        self,
        *,
        name: str,
        description: str,
        callback: CommandCallback[GroupT, P, T],
        parent: Optional[Group] = None,
        guild_ids: Optional[List[int]] = None,
    ):
        self.name: str = name
        self.description: str = description
        self._attr: Optional[str] = None
        self._callback: CommandCallback[GroupT, P, T] = callback
        self.parent: Optional[Group] = parent
        self.binding: Optional[GroupT] = None
        self.on_error: Optional[Error[GroupT]] = None
        self._params: Dict[str, CommandParameter] = _extract_parameters_from_callback(callback, callback.__globals__)
        self._guild_ids: Optional[List[int]] = guild_ids or getattr(
            callback, '__discord_app_commands_default_guilds__', None
        )

    def __set_name__(self, owner: Type[Any], name: str) -> None:
        self._attr = name

    @property
    def callback(self) -> CommandCallback[GroupT, P, T]:
        """:ref:`coroutine <coroutine>`: The coroutine that is executed when the command is called."""
        return self._callback

    def _copy_with_binding(self, binding: GroupT) -> Command:
        cls = self.__class__
        copy = cls.__new__(cls)
        copy.name = self.name
        copy._guild_ids = self._guild_ids
        copy.description = self.description
        copy._attr = self._attr
        copy._callback = self._callback
        copy.parent = self.parent
        copy.on_error = self.on_error
        copy._params = self._params.copy()
        copy.binding = binding
        return copy

    def to_dict(self) -> Dict[str, Any]:
        # If we have a parent then our type is a subcommand
        # Otherwise, the type falls back to the specific command type (e.g. slash command or context menu)
        option_type = AppCommandType.chat_input.value if self.parent is None else AppCommandOptionType.subcommand.value
        return {
            'name': self.name,
            'description': self.description,
            'type': option_type,
            'options': [param.to_dict() for param in self._params.values()],
        }

    async def _invoke_error_handler(self, interaction: Interaction, error: AppCommandError) -> None:
        # These type ignores are because the type checker can't narrow this type properly.
        if self.on_error is not None:
            if self.binding is not None:
                await self.on_error(self.binding, interaction, error)  # type: ignore
            else:
                await self.on_error(interaction, error)  # type: ignore

        parent = self.parent
        if parent is not None:
            await parent.on_error(interaction, self, error)

            if parent.parent is not None:
                await parent.parent.on_error(interaction, self, error)

    async def _invoke_with_namespace(self, interaction: Interaction, namespace: Namespace) -> T:
        values = namespace.__dict__
        for name, param in self._params.items():
            try:
                value = values[name]
            except KeyError:
                if not param.required:
                    values[name] = param.default
                else:
                    raise CommandSignatureMismatch(self) from None
            else:
                values[name] = await param.transform(interaction, value)

        # These type ignores are because the type checker doesn't quite understand the narrowing here
        # Likewise, it thinks we're missing positional arguments when there aren't any.
        try:
            if self.binding is not None:
                return await self._callback(self.binding, interaction, **values)  # type: ignore
            return await self._callback(interaction, **values)  # type: ignore
        except TypeError as e:
            # In order to detect mismatch from the provided signature and the Discord data,
            # there are many ways it can go wrong yet all of them eventually lead to a TypeError
            # from the Python compiler showcasing that the signature is incorrect. This lovely
            # piece of code essentially checks the last frame of the caller and checks if the
            # locals contains our `self` reference.
            #
            # This is because there is a possibility that a TypeError is raised within the body
            # of the function, and in that case the locals wouldn't contain a reference to
            # the command object under the name `self`.
            frame = inspect.trace()[-1].frame
            if frame.f_locals.get('self') is self:
                raise CommandSignatureMismatch(self) from None
            raise CommandInvokeError(self, e) from e
        except AppCommandError:
            raise
        except Exception as e:
            raise CommandInvokeError(self, e) from e

    async def _invoke_autocomplete(self, interaction: Interaction, name: str, namespace: Namespace):
        value = namespace.__dict__[name]

        try:
            param = self._params[name]
        except KeyError:
            raise CommandSignatureMismatch(self) from None

        if param.autocomplete is None:
            raise CommandSignatureMismatch(self)

        if param.autocomplete.requires_binding:
            if self.binding is not None:
                choices = await param.autocomplete(self.binding, interaction, value, namespace)
            else:
                raise TypeError('autocomplete parameter expected a bound self parameter but one was not provided')
        else:
            choices = await param.autocomplete(interaction, value, namespace)

        if interaction.response.is_done():
            return

        await interaction.response.autocomplete(choices)

    def _get_internal_command(self, name: str) -> Optional[Union[Command, Group]]:
        return None

    @property
    def root_parent(self) -> Optional[Group]:
        """Optional[:class:`Group`]: The root parent of this command."""
        if self.parent is None:
            return None
        parent = self.parent
        return parent.parent or parent

    def error(self, coro: Error[GroupT]) -> Error[GroupT]:
        """A decorator that registers a coroutine as a local error handler.

        The local error handler is called whenever an exception is raised in the body
        of the command or during handling of the command. The error handler must take
        2 parameters, the interaction and the error.

        The error passed will be derived from :exc:`AppCommandError`.

        Parameters
        -----------
        coro: :ref:`coroutine <coroutine>`
            The coroutine to register as the local error handler.

        Raises
        -------
        TypeError
            The coroutine passed is not actually a coroutine.
        """

        if not inspect.iscoroutinefunction(coro):
            raise TypeError('The error handler must be a coroutine.')

        self.on_error = coro
        return coro

    def autocomplete(
        self, name: str
    ) -> Callable[[AutocompleteCallback[GroupT, ChoiceT]], AutocompleteCallback[GroupT, ChoiceT]]:
        """A decorator that registers a coroutine as an autocomplete prompt for a parameter.

        The coroutine callback must have 3 parameters, the :class:`~discord.Interaction`,
        the current value by the user (usually either a :class:`str`, :class:`int`, or :class:`float`,
        depending on the type of the parameter being marked as autocomplete), and then the
        :class:`Namespace` that represents possible values are partially filled in.

        The coroutine decorator **must** return a list of :class:`~discord.app_commands.Choice` objects.
        Only up to 25 objects are supported.

        Example:

        .. code-block:: python3

            @app_commands.command()
            async def fruits(interaction: discord.Interaction, fruits: str):
                await interaction.response.send_message(f'Your favourite fruit seems to be {fruits}')

            @fruits.autocomplete('fruits')
            async def fruits_autocomplete(
                interaction: discord.Interaction,
                current: str,
                namespace: app_commands.Namespace
            ) -> List[app_commands.Choice[str]]:
                fruits = ['Banana', 'Pineapple', 'Apple', 'Watermelon', 'Melon', 'Cherry']
                return [
                    app_commands.Choice(name=fruit, value=fruit)
                    for fruit in fruits if current.lower() in fruit.lower()
                ]


        Parameters
        -----------
        name: :class:`str`
            The parameter name to register as autocomplete.

        Raises
        -------
        TypeError
            The coroutine passed is not actually a coroutine or
            the parameter is not found or of an invalid type.
        """

        def decorator(coro: AutocompleteCallback[GroupT, ChoiceT]) -> AutocompleteCallback[GroupT, ChoiceT]:
            if not inspect.iscoroutinefunction(coro):
                raise TypeError('The error handler must be a coroutine.')

            try:
                param = self._params[name]
            except KeyError:
                raise TypeError(f'unknown parameter: {name!r}') from None

            if param.type not in (AppCommandOptionType.string, AppCommandOptionType.number, AppCommandOptionType.integer):
                raise TypeError('autocomplete is only supported for integer, string, or number option types')

            param.autocomplete = _validate_auto_complete_callback(coro)
            return coro

        return decorator


class ContextMenu:
    """A class that implements a context menu application command.

    These are usually not created manually, instead they are created using
    one of the following decorators:

    - :func:`~discord.app_commands.context_menu`
    - :meth:`CommandTree.command <discord.app_commands.CommandTree.context_menu>`

    .. versionadded:: 2.0

    Attributes
    ------------
    name: :class:`str`
        The name of the context menu.
    type: :class:`.AppCommandType`
        The type of context menu application command.
    """

    def __init__(
        self,
        *,
        name: str,
        callback: ContextMenuCallback,
        type: AppCommandType,
    ):
        self.name: str = name
        self._callback: ContextMenuCallback = callback
        self.type: AppCommandType = type
        (param, annotation, actual_type) = _get_context_menu_parameter(callback)
        if actual_type != type:
            raise ValueError(f'context menu callback implies a type of {actual_type} but {type} was passed.')
        self._param_name = param
        self._annotation = annotation

    @property
    def callback(self) -> ContextMenuCallback:
        """:ref:`coroutine <coroutine>`: The coroutine that is executed when the context menu is called."""
        return self._callback

    @classmethod
    def _from_decorator(cls, callback: ContextMenuCallback, *, name: str = MISSING) -> ContextMenu:
        (param, annotation, type) = _get_context_menu_parameter(callback)

        self = cls.__new__(cls)
        self.name = callback.__name__.title() if name is MISSING else name
        self._callback = callback
        self.type = type
        self._param_name = param
        self._annotation = annotation
        return self

    def to_dict(self) -> Dict[str, Any]:
        return {
            'name': self.name,
            'type': self.type.value,
        }

    async def _invoke(self, interaction: Interaction, arg: Any):
        try:
            await self._callback(interaction, arg)
        except AppCommandError:
            raise
        except Exception as e:
            raise CommandInvokeError(self, e) from e


class Group:
    """A class that implements an application command group.

    These are usually inherited rather than created manually.

    .. versionadded:: 2.0

    Attributes
    ------------
    name: :class:`str`
        The name of the group. If not given, it defaults to a lower-case
        kebab-case version of the class name.
    description: :class:`str`
        The description of the group. This shows up in the UI to describe
        the group. If not given, it defaults to the docstring of the
        class shortened to 100 characters.
    parent: Optional[:class:`Group`]
        The parent group. ``None`` if there isn't one.
    """

    __discord_app_commands_default_guilds__: List[int]
    __discord_app_commands_group_children__: ClassVar[List[Union[Command[Any, ..., Any], Group]]] = []
    __discord_app_commands_skip_init_binding__: bool = False
    __discord_app_commands_group_name__: str = MISSING
    __discord_app_commands_group_description__: str = MISSING

    def __init_subclass__(cls, *, name: str = MISSING, description: str = MISSING) -> None:
        if not cls.__discord_app_commands_group_children__:
            children: List[Union[Command[Any, ..., Any], Group]] = [
                member for member in cls.__dict__.values() if isinstance(member, (Group, Command)) and member.parent is None
            ]

            cls.__discord_app_commands_group_children__ = children

            found = set()
            for child in children:
                if child.name in found:
                    raise TypeError(f'Command {child.name!r} is a duplicate')
                found.add(child.name)

            if len(children) > 25:
                raise TypeError('groups cannot have more than 25 commands')

        if name is MISSING:
            cls.__discord_app_commands_group_name__ = _to_kebab_case(cls.__name__)
        else:
            cls.__discord_app_commands_group_name__ = name

        if description is MISSING:
            if cls.__doc__ is None:
                cls.__discord_app_commands_group_description__ = '...'
            else:
                cls.__discord_app_commands_group_description__ = _shorten(cls.__doc__)
        else:
            cls.__discord_app_commands_group_description__ = description

    def __init__(
        self,
        *,
        name: str = MISSING,
        description: str = MISSING,
        parent: Optional[Group] = None,
        guild_ids: Optional[List[int]] = None,
    ):
        cls = self.__class__
        self.name: str = name if name is not MISSING else cls.__discord_app_commands_group_name__
        self.description: str = description or cls.__discord_app_commands_group_description__
        self._attr: Optional[str] = None
        self._guild_ids: Optional[List[int]] = guild_ids

        if not self.description:
            raise TypeError('groups must have a description')

        self.parent: Optional[Group] = parent

        self._children: Dict[str, Union[Command, Group]] = {}

        for child in self.__discord_app_commands_group_children__:
            child = child._copy_with_binding(self) if not cls.__discord_app_commands_skip_init_binding__ else child
            child.parent = self
            self._children[child.name] = child
            if child._attr and not cls.__discord_app_commands_skip_init_binding__:
                setattr(self, child._attr, child)

        if parent is not None and parent.parent is not None:
            raise ValueError('groups can only be nested at most one level')

    def __set_name__(self, owner: Type[Any], name: str) -> None:
        self._attr = name

    def _copy_with_binding(self, binding: Union[Group, Cog]) -> Group:
        cls = self.__class__
        copy = cls.__new__(cls)
        copy.name = self.name
        copy._guild_ids = self._guild_ids
        copy.description = self.description
        copy.parent = self.parent
        copy._attr = self._attr
        copy._children = {child.name: child._copy_with_binding(binding) for child in self._children.values()}
        return copy

    def to_dict(self) -> Dict[str, Any]:
        # If this has a parent command then it's part of a subcommand group
        # Otherwise, it's just a regular command
        option_type = 1 if self.parent is None else AppCommandOptionType.subcommand_group.value
        return {
            'name': self.name,
            'description': self.description,
            'type': option_type,
            'options': [child.to_dict() for child in self._children.values()],
        }

    @property
    def root_parent(self) -> Optional[Group]:
        """Optional[:class:`Group`]: The parent of this group."""
        return self.parent

    def _get_internal_command(self, name: str) -> Optional[Union[Command[Any, ..., Any], Group]]:
        return self._children.get(name)

    @property
    def commands(self) -> List[Union[Command[Any, ..., Any], Group]]:
        """List[Union[:class:`Command`, :class:`Group`]]: The commands that this group contains."""
        return list(self._children.values())

    async def on_error(self, interaction: Interaction, command: Command[Any, ..., Any], error: AppCommandError) -> None:
        """|coro|

        A callback that is called when a child's command raises an :exc:`AppCommandError`.

        The default implementation does nothing.

        Parameters
        -----------
        interaction: :class:`~discord.Interaction`
            The interaction that is being handled.
        command: :class:`~discord.app_commands.Command`
            The command that failed.
        error: :exc:`AppCommandError`
            The exception that was raised.
        """

        pass

    def add_command(self, command: Union[Command[Any, ..., Any], Group], /, *, override: bool = False) -> None:
        """Adds a command or group to this group's internal list of commands.

        Parameters
        -----------
        command: Union[:class:`Command`, :class:`Group`]
            The command or group to add.
        override: :class:`bool`
            Whether to override a pre-existing command or group with the same name.
            If ``False`` then an exception is raised.

        Raises
        -------
        CommandAlreadyRegistered
            The command or group is already registered. Note that the :attr:`CommandAlreadyRegistered.guild_id`
            attribute will always be ``None`` in this case.
        ValueError
            There are too many commands already registered.
        TypeError
            The wrong command type was passed.
        """

        if not isinstance(command, (Command, Group)):
            raise TypeError(f'expected Command or Group not {command.__class__!r}')

        if not override and command.name in self._children:
            raise CommandAlreadyRegistered(command.name, guild_id=None)

        self._children[command.name] = command
        if len(self._children) > 25:
            raise ValueError('maximum number of child commands exceeded')

    def remove_command(self, name: str, /) -> Optional[Union[Command[Any, ..., Any], Group]]:
        """Removes a command or group from the internal list of commands.

        Parameters
        -----------
        name: :class:`str`
            The name of the command or group to remove.

        Returns
        --------
        Optional[Union[:class:`~discord.app_commands.Command`, :class:`~discord.app_commands.Group`]]
            The command that was removed. If nothing was removed
            then ``None`` is returned instead.
        """

        self._children.pop(name, None)

    def get_command(self, name: str, /) -> Optional[Union[Command[Any, ..., Any], Group]]:
        """Retrieves a command or group from its name.

        Parameters
        -----------
        name: :class:`str`
            The name of the command or group to retrieve.

        Returns
        --------
        Optional[Union[:class:`~discord.app_commands.Command`, :class:`~discord.app_commands.Group`]]
            The command or group that was retrieved. If nothing was found
            then ``None`` is returned instead.
        """
        return self._children.get(name)

    def command(
        self,
        *,
        name: str = MISSING,
        description: str = MISSING,
    ) -> Callable[[CommandCallback[GroupT, P, T]], Command[GroupT, P, T]]:
        """Creates an application command under this group.

        Parameters
        ------------
        name: :class:`str`
            The name of the application command. If not given, it defaults to a lower-case
            version of the callback name.
        description: :class:`str`
            The description of the application command. This shows up in the UI to describe
            the application command. If not given, it defaults to the first line of the docstring
            of the callback shortened to 100 characters.
        """

        def decorator(func: CommandCallback[GroupT, P, T]) -> Command[GroupT, P, T]:
            if not inspect.iscoroutinefunction(func):
                raise TypeError('command function must be a coroutine function')

            if description is MISSING:
                if func.__doc__ is None:
                    desc = '...'
                else:
                    desc = _shorten(func.__doc__)
            else:
                desc = description

            command = Command(
                name=name if name is not MISSING else func.__name__,
                description=desc,
                callback=func,
                parent=self,
            )
            self.add_command(command)
            return command

        return decorator


def command(
    *,
    name: str = MISSING,
    description: str = MISSING,
) -> Callable[[CommandCallback[GroupT, P, T]], Command[GroupT, P, T]]:
    """Creates an application command from a regular function.

    Parameters
    ------------
    name: :class:`str`
        The name of the application command. If not given, it defaults to a lower-case
        version of the callback name.
    description: :class:`str`
        The description of the application command. This shows up in the UI to describe
        the application command. If not given, it defaults to the first line of the docstring
        of the callback shortened to 100 characters.
    """

    def decorator(func: CommandCallback[GroupT, P, T]) -> Command[GroupT, P, T]:
        if not inspect.iscoroutinefunction(func):
            raise TypeError('command function must be a coroutine function')

        if description is MISSING:
            if func.__doc__ is None:
                desc = '...'
            else:
                desc = _shorten(func.__doc__)
        else:
            desc = description

        return Command(
            name=name if name is not MISSING else func.__name__,
            description=desc,
            callback=func,
            parent=None,
        )

    return decorator


def context_menu(*, name: str = MISSING) -> Callable[[ContextMenuCallback], ContextMenu]:
    """Creates a application command context menu from a regular function.

    This function must have a signature of :class:`~discord.Interaction` as its first parameter
    and taking either a :class:`~discord.Member`, :class:`~discord.User`, or :class:`~discord.Message`,
    or a :obj:`typing.Union` of ``Member`` and ``User`` as its second parameter.

    Examples
    ---------

    .. code-block:: python3

        @app_commands.context_menu()
        async def react(interaction: discord.Interaction, message: discord.Message):
            await interaction.response.send_message('Very cool message!', ephemeral=True)

        @app_commands.context_menu()
        async def ban(interaction: discord.Interaction, user: discord.Member):
            await interaction.response.send_message(f'Should I actually ban {user}...', ephemeral=True)

    Parameters
    ------------
    name: :class:`str`
        The name of the context menu command. If not given, it defaults to a title-case
        version of the callback name. Note that unlike regular slash commands this can
        have spaces and upper case characters in the name.
    """

    def decorator(func: ContextMenuCallback) -> ContextMenu:
        if not inspect.iscoroutinefunction(func):
            raise TypeError('context menu function must be a coroutine function')

        return ContextMenu._from_decorator(func, name=name)

    return decorator


def describe(**parameters: str) -> Callable[[T], T]:
    r"""Describes the given parameters by their name using the key of the keyword argument
    as the name.

    Example:

    .. code-block:: python3

        @app_commands.command()
        @app_commands.describe(member='the member to ban')
        async def ban(interaction: discord.Interaction, member: discord.Member):
            await interaction.response.send_message(f'Banned {member}')

    Parameters
    -----------
    \*\*parameters
        The description of the parameters.

    Raises
    --------
    TypeError
        The parameter name is not found.
    """

    def decorator(inner: T) -> T:
        if isinstance(inner, Command):
            _populate_descriptions(inner._params, parameters)
        else:
            try:
                inner.__discord_app_commands_param_description__.update(parameters)  # type: ignore - Runtime attribute access
            except AttributeError:
                inner.__discord_app_commands_param_description__ = parameters  # type: ignore - Runtime attribute assignment

        return inner

    return decorator


def choices(**parameters: List[Choice[ChoiceT]]) -> Callable[[T], T]:
    r"""Instructs the given parameters by their name to use the given choices for their choices.

    Example:

    .. code-block:: python3

        @app_commands.command()
        @app_commands.describe(fruits='fruits to choose from')
        @app_commands.choices(fruits=[
            Choice(name='apple', value=1),
            Choice(name='banana', value=2),
            Choice(name='cherry', value=3),
        ])
        async def fruit(interaction: discord.Interaction, fruits: Choice[int]):
            await interaction.response.send_message(f'Your favourite fruit is {fruits.name}.')

    .. note::

        This is not the only way to provide choices to a command. There are two more ergonomic ways
        of doing this. The first one is to use a :obj:`typing.Literal` annotation:

        .. code-block:: python3

            @app_commands.command()
            @app_commands.describe(fruits='fruits to choose from')
            async def fruit(interaction: discord.Interaction, fruits: Literal['apple', 'banana', 'cherry']):
                await interaction.response.send_message(f'Your favourite fruit is {fruits}.')

        The second way is to use an :class:`enum.Enum`:

        .. code-block:: python3

            class Fruits(enum.Enum):
                apple = 1
                banana = 2
                cherry = 3

            @app_commands.command()
            @app_commands.describe(fruits='fruits to choose from')
            async def fruit(interaction: discord.Interaction, fruits: Fruits):
                await interaction.response.send_message(f'Your favourite fruit is {fruits}.')


    Parameters
    -----------
    \*\*parameters
        The choices of the parameters.

    Raises
    --------
    TypeError
        The parameter name is not found or the parameter type was incorrect.
    """

    def decorator(inner: T) -> T:
        if isinstance(inner, Command):
            _populate_choices(inner._params, parameters)
        else:
            try:
                inner.__discord_app_commands_param_choices__.update(parameters)  # type: ignore - Runtime attribute access
            except AttributeError:
                inner.__discord_app_commands_param_choices__ = parameters  # type: ignore - Runtime attribute assignment

        return inner

    return decorator


def autocomplete(**parameters: AutocompleteCallback[GroupT, ChoiceT]) -> Callable[[T], T]:
    r"""Associates the given parameters with the given autocomplete callback.

    Autocomplete is only supported on types that have :class:`str`, :class:`int`, or :class:`float`
    values.

    Example:

    .. code-block:: python3

            @app_commands.command()
            @app_commands.autocomplete(fruits=fruits_autocomplete)
            async def fruits(interaction: discord.Interaction, fruits: str):
                await interaction.response.send_message(f'Your favourite fruit seems to be {fruits}')

            async def fruits_autocomplete(
                interaction: discord.Interaction,
                current: str,
                namespace: app_commands.Namespace
            ) -> List[app_commands.Choice[str]]:
                fruits = ['Banana', 'Pineapple', 'Apple', 'Watermelon', 'Melon', 'Cherry']
                return [
                    app_commands.Choice(name=fruit, value=fruit)
                    for fruit in fruits if current.lower() in fruit.lower()
                ]

    Parameters
    -----------
    \*\*parameters
        The parameters to mark as autocomplete.

    Raises
    --------
    TypeError
        The parameter name is not found or the parameter type was incorrect.
    """

    def decorator(inner: T) -> T:
        if isinstance(inner, Command):
            _populate_autocomplete(inner._params, parameters)
        else:
            try:
                inner.__discord_app_commands_param_autocomplete__.update(parameters)  # type: ignore - Runtime attribute access
            except AttributeError:
                inner.__discord_app_commands_param_autocomplete__ = parameters  # type: ignore - Runtime attribute assignment

        return inner

    return decorator


def guilds(*guild_ids: Union[Snowflake, int]) -> Callable[[T], T]:
    r"""Associates the given guilds with the command.

    When the command instance is added to a :class:`CommandTree`, the guilds that are
    specified by this decorator become the default guilds that it's added to rather
    than being a global command.

    .. note::

        Due to an implementation quirk and Python limitation, if this is used in conjunction
        with the :meth:`CommandTree.command` or :meth:`CommandTree.context_menu` decorator
        then this must go below that decorator.

    Example:

    .. code-block:: python3

            MY_GUILD_ID = discord.Object(...)  # Guild ID here

            @app_commands.command()
            @app_commands.guilds(MY_GUILD_ID)
            async def bonk(interaction: discord.Interaction):
                await interaction.response.send_message('Bonk', ephemeral=True)

    Parameters
    -----------
    \*guild_ids: Union[:class:`int`, :class:`~discord.abc.Snowflake`]
        The guilds to associate this command with. The command tree will
        use this as the default when added rather than adding it as a global
        command.
    """

    defaults: List[int] = [g if isinstance(g, int) else g.id for g in guild_ids]

    def decorator(inner: T) -> T:
        if isinstance(inner, (Command, Group)):
            inner._guild_ids = defaults
        else:
            # Runtime attribute assignment
            inner.__discord_app_commands_default_guilds__ = defaults  # type: ignore

        return inner

    return decorator<|MERGE_RESOLUTION|>--- conflicted
+++ resolved
@@ -135,10 +135,7 @@
 def _to_kebab_case(text: str) -> str:
     return CAMEL_CASE_REGEX.sub('-', text).lower()
 
-
-<<<<<<< HEAD
-def _context_menu_annotation(annotation: Any, *, _none: type = NoneType) -> AppCommandType:
-=======
+  
 def _validate_auto_complete_callback(
     callback: AutocompleteCallback[GroupT, ChoiceT]
 ) -> AutocompleteCallback[GroupT, ChoiceT]:
@@ -153,8 +150,7 @@
     return callback
 
 
-def _context_menu_annotation(annotation: Any, *, _none=NoneType) -> AppCommandType:
->>>>>>> f4ca36ec
+def _context_menu_annotation(annotation: Any, *, _none: type = NoneType) -> AppCommandType:
     if annotation is Message:
         return AppCommandType.message
 
