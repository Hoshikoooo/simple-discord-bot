--- conflicted
+++ resolved
@@ -1817,12 +1817,9 @@
         premium_progress_bar_enabled: bool = MISSING,
         discoverable: bool = MISSING,
         invites_disabled: bool = MISSING,
-<<<<<<< HEAD
-        mfa_level: MFALevel = MISSING,
-=======
         widget_enabled: bool = MISSING,
         widget_channel: Optional[Snowflake] = MISSING,
->>>>>>> 7af70ac9
+        mfa_level: MFALevel = MISSING,
     ) -> Guild:
         r"""|coro|
 
@@ -1856,11 +1853,7 @@
             The ``discoverable`` and ``invites_disabled`` keyword parameters were added.
 
         .. versionchanged:: 2.3
-<<<<<<< HEAD
-            The ``mfa_level`` keyword parameter was added.
-=======
-            The ``widget_enabled`` and ``widget_channel`` keyword parameters were added.
->>>>>>> 7af70ac9
+            The ``widget_enabled``, ``widget_channel``, and ``mfa_level`` keyword parameters were added.
 
         Parameters
         ----------
@@ -2083,13 +2076,6 @@
         if premium_progress_bar_enabled is not MISSING:
             fields['premium_progress_bar_enabled'] = premium_progress_bar_enabled
 
-<<<<<<< HEAD
-        if mfa_level is not MISSING:
-            if not isinstance(mfa_level, MFALevel):
-                raise TypeError(f'mfa_level must be of type MFALevel not {mfa_level.__class__.__name__}')
-
-            await http.edit_guild_mfa_level(self.id, mfa_level=mfa_level.value)
-=======
         widget_payload: EditWidgetSettings = {}
         if widget_channel is not MISSING:
             widget_payload['channel_id'] = None if widget_channel is None else widget_channel.id
@@ -2098,7 +2084,12 @@
 
         if widget_payload:
             await self._state.http.edit_widget(self.id, payload=widget_payload, reason=reason)
->>>>>>> 7af70ac9
+
+        if mfa_level is not MISSING:
+            if not isinstance(mfa_level, MFALevel):
+                raise TypeError(f'mfa_level must be of type MFALevel not {mfa_level.__class__.__name__}')
+
+            await http.edit_guild_mfa_level(self.id, mfa_level=mfa_level.value)
 
         data = await http.edit_guild(self.id, reason=reason, **fields)
         return Guild(data=data, state=self._state)
