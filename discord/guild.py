--- conflicted
+++ resolved
@@ -2320,7 +2320,6 @@
 
         return Widget(state=self._state, data=data)
 
-<<<<<<< HEAD
     async def discovery_metadata(self) -> DiscoveryMetadata:
         """|coro|
 
@@ -2352,10 +2351,7 @@
 
         return DiscoveryMetadata(state=self._state, data=data, guild=self)
 
-    async def chunk(self, *, cache=True):
-=======
     async def chunk(self, *, cache: bool = True) -> None:
->>>>>>> 9b4e820b
         """|coro|
 
         Requests all members that belong to this guild. In order to use this,
