# -*- coding: utf-8 -*-

"""
The MIT License (MIT)

Copyright (c) 2015-2020 Rapptz

Permission is hereby granted, free of charge, to any person obtaining a
copy of this software and associated documentation files (the "Software"),
to deal in the Software without restriction, including without limitation
the rights to use, copy, modify, merge, publish, distribute, sublicense,
and/or sell copies of the Software, and to permit persons to whom the
Software is furnished to do so, subject to the following conditions:

The above copyright notice and this permission notice shall be included in
all copies or substantial portions of the Software.

THE SOFTWARE IS PROVIDED "AS IS", WITHOUT WARRANTY OF ANY KIND, EXPRESS
OR IMPLIED, INCLUDING BUT NOT LIMITED TO THE WARRANTIES OF MERCHANTABILITY,
FITNESS FOR A PARTICULAR PURPOSE AND NONINFRINGEMENT. IN NO EVENT SHALL THE
AUTHORS OR COPYRIGHT HOLDERS BE LIABLE FOR ANY CLAIM, DAMAGES OR OTHER
LIABILITY, WHETHER IN AN ACTION OF CONTRACT, TORT OR OTHERWISE, ARISING
FROM, OUT OF OR IN CONNECTION WITH THE SOFTWARE OR THE USE OR OTHER
DEALINGS IN THE SOFTWARE.
"""

import copy
from collections import namedtuple

from . import utils
from .role import Role
from .member import Member, VoiceState
from .activity import create_activity
from .emoji import Emoji
from .errors import InvalidData
from .permissions import PermissionOverwrite
from .colour import Colour
from .errors import InvalidArgument, ClientException
from .channel import *
from .enums import VoiceRegion, Status, ChannelType, try_enum, VerificationLevel, ContentFilter, NotificationLevel
from .mixins import Hashable
from .user import User
from .invite import Invite
from .iterators import AuditLogIterator, MemberIterator
from .webhook import Webhook
from .widget import Widget
from .asset import Asset
from .flags import SystemChannelFlags
from .integrations import Integration


BanEntry = namedtuple('BanEntry', 'reason user')
_GuildLimit = namedtuple('_GuildLimit', 'emoji bitrate filesize')


class Guild(Hashable):
    """Represents a Discord guild.

    This is referred to as a "server" in the official Discord UI.

    .. container:: operations

        .. describe:: x == y

            Checks if two guilds are equal.

        .. describe:: x != y

            Checks if two guilds are not equal.

        .. describe:: hash(x)

            Returns the guild's hash.

        .. describe:: str(x)

            Returns the guild's name.

    Attributes
    ----------
    name: :class:`str`
        The guild name.
    emojis: Tuple[:class:`Emoji`, ...]
        All emojis that the guild owns.
    region: :class:`VoiceRegion`
        The region the guild belongs on. There is a chance that the region
        will be a :class:`str` if the value is not recognised by the enumerator.
    afk_timeout: :class:`int`
        The timeout to get sent to the AFK channel.
    afk_channel: Optional[:class:`VoiceChannel`]
        The channel that denotes the AFK channel. ``None`` if it doesn't exist.
    icon: Optional[:class:`str`]
        The guild's icon.
    id: :class:`int`
        The guild's ID.
    owner_id: :class:`int`
        The guild owner's ID. Use :attr:`Guild.owner` instead.
    unavailable: :class:`bool`
        Indicates if the guild is unavailable. If this is ``True`` then the
        reliability of other attributes outside of :meth:`Guild.id` is slim and they might
        all be ``None``. It is best to not do anything with the guild if it is unavailable.

        Check the :func:`on_guild_unavailable` and :func:`on_guild_available` events.
    max_presences: Optional[:class:`int`]
        The maximum amount of presences for the guild.
    max_members: Optional[:class:`int`]
        The maximum amount of members for the guild.
    max_video_channel_users: Optional[:class:`int`]
        The maximum amount of users in a video channel.

        .. versionadded:: 1.4
    banner: Optional[:class:`str`]
        The guild's banner.
    description: Optional[:class:`str`]
        The guild's description.
    mfa_level: :class:`int`
        Indicates the guild's two factor authorisation level. If this value is 0 then
        the guild does not require 2FA for their administrative members. If the value is
        1 then they do.
    verification_level: :class:`VerificationLevel`
        The guild's verification level.
    explicit_content_filter: :class:`ContentFilter`
        The guild's explicit content filter.
    default_notifications: :class:`NotificationLevel`
        The guild's notification settings.
    features: List[:class:`str`]
        A list of features that the guild has. They are currently as follows:

        - ``VIP_REGIONS``: Guild has VIP voice regions
        - ``VANITY_URL``: Guild can have a vanity invite URL (e.g. discord.gg/discord-api)
        - ``INVITE_SPLASH``: Guild's invite page can have a special splash.
        - ``VERIFIED``: Guild is a verified server.
        - ``PARTNERED``: Guild is a partnered server.
        - ``MORE_EMOJI``: Guild is allowed to have more than 50 custom emoji.
        - ``DISCOVERABLE``: Guild shows up in Server Discovery.
        - ``FEATURABLE``: Guild is able to be featured in Server Discovery.
        - ``COMMERCE``: Guild can sell things using store channels.
        - ``PUBLIC``: Guild is a public guild.
        - ``NEWS``: Guild can create news channels.
        - ``BANNER``: Guild can upload and use a banner (i.e. :meth:`banner_url`).
        - ``ANIMATED_ICON``: Guild can upload an animated icon.
        - ``PUBLIC_DISABLED``: Guild cannot be public.
        - ``WELCOME_SCREEN_ENABLED``: Guild has enabled the welcome screen

    splash: Optional[:class:`str`]
        The guild's invite splash.
    premium_tier: :class:`int`
        The premium tier for this guild. Corresponds to "Nitro Server" in the official UI.
        The number goes from 0 to 3 inclusive.
    premium_subscription_count: :class:`int`
        The number of "boosts" this guild currently has.
    preferred_locale: Optional[:class:`str`]
        The preferred locale for the guild. Used when filtering Server Discovery
        results to a specific language.
    discovery_splash: :class:`str`
        The guild's discovery splash.

        .. versionadded:: 1.3
    """

    __slots__ = ('afk_timeout', 'afk_channel', '_members', '_channels', 'icon',
                 'name', 'id', 'unavailable', 'banner', 'region', '_state',
                 '_roles', '_member_count', '_large',
                 'owner_id', 'mfa_level', 'emojis', 'features',
                 'verification_level', 'explicit_content_filter', 'splash',
                 '_voice_states', '_system_channel_id', 'default_notifications',
                 'description', 'max_presences', 'max_members', 'max_video_channel_users',
                 'premium_tier', 'premium_subscription_count', '_system_channel_flags',
                 'preferred_locale', 'discovery_splash', '_rules_channel_id',
                 '_public_updates_channel_id')

    _PREMIUM_GUILD_LIMITS = {
        None: _GuildLimit(emoji=50, bitrate=96e3, filesize=8388608),
        0: _GuildLimit(emoji=50, bitrate=96e3, filesize=8388608),
        1: _GuildLimit(emoji=100, bitrate=128e3, filesize=8388608),
        2: _GuildLimit(emoji=150, bitrate=256e3, filesize=52428800),
        3: _GuildLimit(emoji=250, bitrate=384e3, filesize=104857600),
    }

    def __init__(self, *, data, state):
        self._channels = {}
        self._members = {}
        self._voice_states = {}
        self._state = state
        self._from_data(data)

    def _add_channel(self, channel):
        self._channels[channel.id] = channel

    def _remove_channel(self, channel):
        self._channels.pop(channel.id, None)

    def _voice_state_for(self, user_id):
        return self._voice_states.get(user_id)

    def _add_member(self, member):
        self._members[member.id] = member

    def _remove_member(self, member):
        self._members.pop(member.id, None)

    def __str__(self):
        return self.name

    def __repr__(self):
        attrs = (
            'id', 'name', 'shard_id', 'chunked'
        )
        resolved = ['%s=%r' % (attr, getattr(self, attr)) for attr in attrs]
        resolved.append('member_count=%r' % getattr(self, '_member_count', None))
        return '<Guild %s>' % ' '.join(resolved)

    def _update_voice_state(self, data, channel_id):
        user_id = int(data['user_id'])
        channel = self.get_channel(channel_id)
        try:
            # check if we should remove the voice state from cache
            if channel is None:
                after = self._voice_states.pop(user_id)
            else:
                after = self._voice_states[user_id]

            before = copy.copy(after)
            after._update(data, channel)
        except KeyError:
            # if we're here then we're getting added into the cache
            after = VoiceState(data=data, channel=channel)
            before = VoiceState(data=data, channel=None)
            self._voice_states[user_id] = after

        member = self.get_member(user_id)
        if member is None:
            try:
                member = Member(data=data['member'], state=self._state, guild=self)
            except KeyError:
                member = None

        return member, before, after

    def _add_role(self, role):
        # roles get added to the bottom (position 1, pos 0 is @everyone)
        # so since self.roles has the @everyone role, we can't increment
        # its position because it's stuck at position 0. Luckily x += False
        # is equivalent to adding 0. So we cast the position to a bool and
        # increment it.
        for r in self._roles.values():
            r.position += (not r.is_default())

        self._roles[role.id] = role

    def _remove_role(self, role_id):
        # this raises KeyError if it fails..
        role = self._roles.pop(role_id)

        # since it didn't, we can change the positions now
        # basically the same as above except we only decrement
        # the position if we're above the role we deleted.
        for r in self._roles.values():
            r.position -= r.position > role.position

        return role

    def _from_data(self, guild):
        # according to Stan, this is always available even if the guild is unavailable
        # I don't have this guarantee when someone updates the guild.
        member_count = guild.get('member_count', None)
        if member_count is not None:
            self._member_count = member_count

        self.name = guild.get('name')
        self.region = try_enum(VoiceRegion, guild.get('region'))
        self.verification_level = try_enum(VerificationLevel, guild.get('verification_level'))
        self.default_notifications = try_enum(NotificationLevel, guild.get('default_message_notifications'))
        self.explicit_content_filter = try_enum(ContentFilter, guild.get('explicit_content_filter', 0))
        self.afk_timeout = guild.get('afk_timeout')
        self.icon = guild.get('icon')
        self.banner = guild.get('banner')
        self.unavailable = guild.get('unavailable', False)
        self.id = int(guild['id'])
        self._roles = {}
        state = self._state # speed up attribute access
        for r in guild.get('roles', []):
            role = Role(guild=self, data=r, state=state)
            self._roles[role.id] = role

        self.mfa_level = guild.get('mfa_level')
        self.emojis = tuple(map(lambda d: state.store_emoji(self, d), guild.get('emojis', [])))
        self.features = guild.get('features', [])
        self.splash = guild.get('splash')
        self._system_channel_id = utils._get_as_snowflake(guild, 'system_channel_id')
        self.description = guild.get('description')
        self.max_presences = guild.get('max_presences')
        self.max_members = guild.get('max_members')
        self.max_video_channel_users = guild.get('max_video_channel_users')
        self.premium_tier = guild.get('premium_tier', 0)
        self.premium_subscription_count = guild.get('premium_subscription_count') or 0
        self._system_channel_flags = guild.get('system_channel_flags', 0)
        self.preferred_locale = guild.get('preferred_locale')
        self.discovery_splash = guild.get('discovery_splash')
        self._rules_channel_id = utils._get_as_snowflake(guild, 'rules_channel_id')
        self._public_updates_channel_id = utils._get_as_snowflake(guild, 'public_updates_channel_id')

        for mdata in guild.get('members', []):
            member = Member(data=mdata, guild=self, state=state)
            self._add_member(member)

        self._sync(guild)
        self._large = None if member_count is None else self._member_count >= 250

        self.owner_id = utils._get_as_snowflake(guild, 'owner_id')
        self.afk_channel = self.get_channel(utils._get_as_snowflake(guild, 'afk_channel_id'))

        for obj in guild.get('voice_states', []):
            self._update_voice_state(obj, int(obj['channel_id']))

    def _sync(self, data):
        try:
            self._large = data['large']
        except KeyError:
            pass

        empty_tuple = tuple()
        for presence in data.get('presences', []):
            user_id = int(presence['user']['id'])
            member = self.get_member(user_id)
            if member is not None:
                member._presence_update(presence, empty_tuple)

        if 'channels' in data:
            channels = data['channels']
            for c in channels:
                factory, ch_type = _channel_factory(c['type'])
                if factory:
                    self._add_channel(factory(guild=self, data=c, state=self._state))

    @property
    def channels(self):
        """List[:class:`abc.GuildChannel`]: A list of channels that belongs to this guild."""
        return list(self._channels.values())

    @property
    def large(self):
        """:class:`bool`: Indicates if the guild is a 'large' guild.

        A large guild is defined as having more than ``large_threshold`` count
        members, which for this library is set to the maximum of 250.
        """
        if self._large is None:
            try:
                return self._member_count >= 250
            except AttributeError:
                return len(self._members) >= 250
        return self._large

    @property
    def voice_channels(self):
        """List[:class:`VoiceChannel`]: A list of voice channels that belongs to this guild.

        This is sorted by the position and are in UI order from top to bottom.
        """
        r = [ch for ch in self._channels.values() if isinstance(ch, VoiceChannel)]
        r.sort(key=lambda c: (c.position, c.id))
        return r

    @property
    def me(self):
        """:class:`Member`: Similar to :attr:`Client.user` except an instance of :class:`Member`.
        This is essentially used to get the member version of yourself.
        """
        self_id = self._state.user.id
        return self.get_member(self_id)

    @property
    def voice_client(self):
        """Optional[:class:`VoiceClient`]: Returns the :class:`VoiceClient` associated with this guild, if any."""
        return self._state._get_voice_client(self.id)

    @property
    def text_channels(self):
        """List[:class:`TextChannel`]: A list of text channels that belongs to this guild.

        This is sorted by the position and are in UI order from top to bottom.
        """
        r = [ch for ch in self._channels.values() if isinstance(ch, TextChannel)]
        r.sort(key=lambda c: (c.position, c.id))
        return r

    @property
    def categories(self):
        """List[:class:`CategoryChannel`]: A list of categories that belongs to this guild.

        This is sorted by the position and are in UI order from top to bottom.
        """
        r = [ch for ch in self._channels.values() if isinstance(ch, CategoryChannel)]
        r.sort(key=lambda c: (c.position, c.id))
        return r

    def by_category(self):
        """Returns every :class:`CategoryChannel` and their associated channels.

        These channels and categories are sorted in the official Discord UI order.

        If the channels do not have a category, then the first element of the tuple is
        ``None``.

        Returns
        --------
        List[Tuple[Optional[:class:`CategoryChannel`], List[:class:`abc.GuildChannel`]]]:
            The categories and their associated channels.
        """
        grouped = {}
        for channel in self._channels.values():
            if isinstance(channel, CategoryChannel):
                grouped[channel.id] = []
                continue

            try:
                grouped[channel.category_id].append(channel)
            except KeyError:
                grouped[channel.category_id] = [channel]

        def key(t):
            k, v = t
            return ((k.position, k.id) if k else (-1, -1), v)

        _get = self._channels.get
        as_list = [(_get(k), v) for k, v in grouped.items()]
        as_list.sort(key=key)
        for _, channels in as_list:
            channels.sort(key=lambda c: (c._sorting_bucket, c.position, c.id))
        return as_list

    def get_channel(self, channel_id):
        """Returns a channel with the given ID.

        Parameters
        -----------
        channel_id: :class:`int`
            The ID to search for.

        Returns
        --------
        Optional[:class:`.abc.GuildChannel`]
            The returned channel or ``None`` if not found.
        """
        return self._channels.get(channel_id)

    @property
    def system_channel(self):
        """Optional[:class:`TextChannel`]: Returns the guild's channel used for system messages.

        If no channel is set, then this returns ``None``.
        """
        channel_id = self._system_channel_id
        return channel_id and self._channels.get(channel_id)

    @property
    def system_channel_flags(self):
        """:class:`SystemChannelFlags`: Returns the guild's system channel settings."""
        return SystemChannelFlags._from_value(self._system_channel_flags)

    @property
    def rules_channel(self):
        """Optional[:class:`TextChannel`]: Return's the guild's channel used for the rules.
        Must be a discoverable guild.

        If no channel is set, then this returns ``None``.

        .. versionadded:: 1.3
        """
        channel_id = self._rules_channel_id
        return channel_id and self._channels.get(channel_id)

    @property
    def public_updates_channel(self):
        """Optional[:class:`TextChannel`]: Return's the guild's channel where admins and
        moderators of the guilds receive notices from Discord. This is only available to
        guilds that contain ``PUBLIC`` in :attr:`Guild.features`.

        If no channel is set, then this returns ``None``.

        .. versionadded:: 1.4
        """
        channel_id = self._public_updates_channel_id
        return channel_id and self._channels.get(channel_id)

    @property
    def emoji_limit(self):
        """:class:`int`: The maximum number of emoji slots this guild has."""
        more_emoji = 200 if 'MORE_EMOJI' in self.features else 50
        return max(more_emoji, self._PREMIUM_GUILD_LIMITS[self.premium_tier].emoji)

    @property
    def bitrate_limit(self):
        """:class:`float`: The maximum bitrate for voice channels this guild can have."""
        vip_guild = self._PREMIUM_GUILD_LIMITS[1].bitrate if 'VIP_REGIONS' in self.features else 96e3
        return max(vip_guild, self._PREMIUM_GUILD_LIMITS[self.premium_tier].bitrate)

    @property
    def filesize_limit(self):
        """:class:`int`: The maximum number of bytes files can have when uploaded to this guild."""
        return self._PREMIUM_GUILD_LIMITS[self.premium_tier].filesize

    @property
    def members(self):
        """List[:class:`Member`]: A list of members that belong to this guild."""
        return list(self._members.values())

    def get_member(self, user_id):
        """Returns a member with the given ID.

        Parameters
        -----------
        user_id: :class:`int`
            The ID to search for.

        Returns
        --------
        Optional[:class:`Member`]
            The member or ``None`` if not found.
        """
        return self._members.get(user_id)

    @property
    def premium_subscribers(self):
        """List[:class:`Member`]: A list of members who have "boosted" this guild."""
        return [member for member in self.members if member.premium_since is not None]

    @property
    def roles(self):
        """List[:class:`Role`]: Returns a :class:`list` of the guild's roles in hierarchy order.

        The first element of this list will be the lowest role in the
        hierarchy.
        """
        return sorted(self._roles.values())

    def get_role(self, role_id):
        """Returns a role with the given ID.

        Parameters
        -----------
        role_id: :class:`int`
            The ID to search for.

        Returns
        --------
        Optional[:class:`Role`]
            The role or ``None`` if not found.
        """
        return self._roles.get(role_id)

    @property
    def default_role(self):
        """:class:`Role`: Gets the @everyone role that all members have by default."""
        return self.get_role(self.id)

    @property
    def owner(self):
        """Optional[:class:`Member`]: The member that owns the guild."""
        return self.get_member(self.owner_id)

    @property
    def icon_url(self):
        """:class:`Asset`: Returns the guild's icon asset."""
        return self.icon_url_as()

    def is_icon_animated(self):
        """:class:`bool`: Returns True if the guild has an animated icon."""
        return bool(self.icon and self.icon.startswith('a_'))

    def icon_url_as(self, *, format=None, static_format='webp', size=1024):
        """Returns an :class:`Asset` for the guild's icon.

        The format must be one of 'webp', 'jpeg', 'jpg', 'png' or 'gif', and
        'gif' is only valid for animated avatars. The size must be a power of 2
        between 16 and 4096.

        Parameters
        -----------
        format: Optional[:class:`str`]
            The format to attempt to convert the icon to.
            If the format is ``None``, then it is automatically
            detected into either 'gif' or static_format depending on the
            icon being animated or not.
        static_format: Optional[:class:`str`]
            Format to attempt to convert only non-animated icons to.
        size: :class:`int`
            The size of the image to display.

        Raises
        ------
        InvalidArgument
            Bad image format passed to ``format`` or invalid ``size``.

        Returns
        --------
        :class:`Asset`
            The resulting CDN asset.
        """
        return Asset._from_guild_icon(self._state, self, format=format, static_format=static_format, size=size)

    @property
    def banner_url(self):
        """:class:`Asset`: Returns the guild's banner asset."""
        return self.banner_url_as()

    def banner_url_as(self, *, format='webp', size=2048):
        """Returns an :class:`Asset` for the guild's banner.

        The format must be one of 'webp', 'jpeg', or 'png'. The
        size must be a power of 2 between 16 and 4096.

        Parameters
        -----------
        format: :class:`str`
            The format to attempt to convert the banner to.
        size: :class:`int`
            The size of the image to display.

        Raises
        ------
        InvalidArgument
            Bad image format passed to ``format`` or invalid ``size``.

        Returns
        --------
        :class:`Asset`
            The resulting CDN asset.
        """
        return Asset._from_guild_image(self._state, self.id, self.banner, 'banners', format=format, size=size)

    @property
    def splash_url(self):
        """:class:`Asset`: Returns the guild's invite splash asset."""
        return self.splash_url_as()

    def splash_url_as(self, *, format='webp', size=2048):
        """Returns an :class:`Asset` for the guild's invite splash.

        The format must be one of 'webp', 'jpeg', 'jpg', or 'png'. The
        size must be a power of 2 between 16 and 4096.

        Parameters
        -----------
        format: :class:`str`
            The format to attempt to convert the splash to.
        size: :class:`int`
            The size of the image to display.

        Raises
        ------
        InvalidArgument
            Bad image format passed to ``format`` or invalid ``size``.

        Returns
        --------
        :class:`Asset`
            The resulting CDN asset.
        """
        return Asset._from_guild_image(self._state, self.id, self.splash, 'splashes', format=format, size=size)

    @property
    def discovery_splash_url(self):
        """:class:`Asset`: Returns the guild's discovery splash asset.

        .. versionadded:: 1.3
        """
        return self.discovery_splash_url_as()

    def discovery_splash_url_as(self, *, format='webp', size=2048):
        """Returns an :class:`Asset` for the guild's discovery splash.

        The format must be one of 'webp', 'jpeg', 'jpg', or 'png'. The
        size must be a power of 2 between 16 and 4096.

        .. versionadded:: 1.3

        Parameters
        -----------
        format: :class:`str`
            The format to attempt to convert the splash to.
        size: :class:`int`
            The size of the image to display.

        Raises
        ------
        InvalidArgument
            Bad image format passed to ``format`` or invalid ``size``.

        Returns
        --------
        :class:`Asset`
            The resulting CDN asset.
        """
        return Asset._from_guild_image(self._state, self.id, self.discovery_splash, 'discovery-splashes', format=format, size=size)

    @property
    def member_count(self):
        """:class:`int`: Returns the true member count regardless of it being loaded fully or not."""
        return self._member_count

    @property
    def chunked(self):
        """:class:`bool`: Returns a boolean indicating if the guild is "chunked".

        A chunked guild means that :attr:`member_count` is equal to the
        number of members stored in the internal :attr:`members` cache.

        If this value returns ``False``, then you should request for
        offline members.
        """
        count = getattr(self, '_member_count', None)
        if count is None:
            return False
        return count == len(self._members)

    @property
    def shard_id(self):
        """:class:`int`: Returns the shard ID for this guild if applicable."""
        count = self._state.shard_count
        if count is None:
            return None
        return (self.id >> 22) % count

    @property
    def created_at(self):
        """:class:`datetime.datetime`: Returns the guild's creation time in UTC."""
        return utils.snowflake_time(self.id)

    def get_member_named(self, name):
        """Returns the first member found that matches the name provided.

        The name can have an optional discriminator argument, e.g. "Jake#0001"
        or "Jake" will both do the lookup. However the former will give a more
        precise result. Note that the discriminator must have all 4 digits
        for this to work.

        If a nickname is passed, then it is looked up via the nickname. Note
        however, that a nickname + discriminator combo will not lookup the nickname
        but rather the username + discriminator combo due to nickname + discriminator
        not being unique.

        If no member is found, ``None`` is returned.

        Parameters
        -----------
        name: :class:`str`
            The name of the member to lookup with an optional discriminator.

        Returns
        --------
        Optional[:class:`Member`]
            The member in this guild with the associated name. If not found
            then ``None`` is returned.
        """

        result = None
        members = self.members
        if len(name) > 5 and name[-5] == '#':
            # The 5 length is checking to see if #0000 is in the string,
            # as a#0000 has a length of 6, the minimum for a potential
            # discriminator lookup.
            potential_discriminator = name[-4:]

            # do the actual lookup and return if found
            # if it isn't found then we'll do a full name lookup below.
            result = utils.get(members, name=name[:-5], discriminator=potential_discriminator)
            if result is not None:
                return result

        def pred(m):
            return m.nick == name or m.name == name

        return utils.find(pred, members)

    def _create_channel(self, name, overwrites, channel_type, category=None, **options):
        if overwrites is None:
            overwrites = {}
        elif not isinstance(overwrites, dict):
            raise InvalidArgument('overwrites parameter expects a dict.')

        perms = []
        for target, perm in overwrites.items():
            if not isinstance(perm, PermissionOverwrite):
                raise InvalidArgument('Expected PermissionOverwrite received {0.__name__}'.format(type(perm)))

            allow, deny = perm.pair()
            payload = {
                'allow': allow.value,
                'deny': deny.value,
                'id': target.id
            }

            if isinstance(target, Role):
                payload['type'] = 'role'
            else:
                payload['type'] = 'member'

            perms.append(payload)

        try:
            options['rate_limit_per_user'] = options.pop('slowmode_delay')
        except KeyError:
            pass

        parent_id = category.id if category else None
        return self._state.http.create_channel(self.id, channel_type.value, name=name, parent_id=parent_id,
                                               permission_overwrites=perms, **options)

    async def create_text_channel(self, name, *, overwrites=None, category=None, reason=None, **options):
        """|coro|

        Creates a :class:`TextChannel` for the guild.

        Note that you need the :attr:`~Permissions.manage_channels` permission
        to create the channel.

        The ``overwrites`` parameter can be used to create a 'secret'
        channel upon creation. This parameter expects a :class:`dict` of
        overwrites with the target (either a :class:`Member` or a :class:`Role`)
        as the key and a :class:`PermissionOverwrite` as the value.

        .. note::

            Creating a channel of a specified position will not update the position of
            other channels to follow suit. A follow-up call to :meth:`~TextChannel.edit`
            will be required to update the position of the channel in the channel list.

        Examples
        ----------

        Creating a basic channel:

        .. code-block:: python3

            channel = await guild.create_text_channel('cool-channel')

        Creating a "secret" channel:

        .. code-block:: python3

            overwrites = {
                guild.default_role: discord.PermissionOverwrite(read_messages=False),
                guild.me: discord.PermissionOverwrite(read_messages=True)
            }

            channel = await guild.create_text_channel('secret', overwrites=overwrites)

        Parameters
        -----------
        name: :class:`str`
            The channel's name.
        overwrites
            A :class:`dict` of target (either a role or a member) to
            :class:`PermissionOverwrite` to apply upon creation of a channel.
            Useful for creating secret channels.
        category: Optional[:class:`CategoryChannel`]
            The category to place the newly created channel under.
            The permissions will be automatically synced to category if no
            overwrites are provided.
        position: :class:`int`
            The position in the channel list. This is a number that starts
            at 0. e.g. the top channel is position 0.
        topic: Optional[:class:`str`]
            The new channel's topic.
        slowmode_delay: :class:`int`
            Specifies the slowmode rate limit for user in this channel, in seconds.
            The maximum value possible is `21600`.
        nsfw: :class:`bool`
            To mark the channel as NSFW or not.
        reason: Optional[:class:`str`]
            The reason for creating this channel. Shows up on the audit log.

        Raises
        -------
        Forbidden
            You do not have the proper permissions to create this channel.
        HTTPException
            Creating the channel failed.
        InvalidArgument
            The permission overwrite information is not in proper form.

        Returns
        -------
        :class:`TextChannel`
            The channel that was just created.
        """
        data = await self._create_channel(name, overwrites, ChannelType.text, category, reason=reason, **options)
        channel = TextChannel(state=self._state, guild=self, data=data)

        # temporarily add to the cache
        self._channels[channel.id] = channel
        return channel

    async def create_voice_channel(self, name, *, overwrites=None, category=None, reason=None, **options):
        """|coro|

        This is similar to :meth:`create_text_channel` except makes a :class:`VoiceChannel` instead, in addition
        to having the following new parameters.

        Parameters
        -----------
        bitrate: :class:`int`
            The channel's preferred audio bitrate in bits per second.
        user_limit: :class:`int`
            The channel's limit for number of members that can be in a voice channel.

        Returns
        -------
        :class:`VoiceChannel`
            The channel that was just created.
        """
        data = await self._create_channel(name, overwrites, ChannelType.voice, category, reason=reason, **options)
        channel = VoiceChannel(state=self._state, guild=self, data=data)

        # temporarily add to the cache
        self._channels[channel.id] = channel
        return channel

    async def create_category(self, name, *, overwrites=None, reason=None, position=None):
        """|coro|

        Same as :meth:`create_text_channel` except makes a :class:`CategoryChannel` instead.

        .. note::

            The ``category`` parameter is not supported in this function since categories
            cannot have categories.

        Returns
        -------
        :class:`CategoryChannel`
            The channel that was just created.
        """
        data = await self._create_channel(name, overwrites, ChannelType.category, reason=reason, position=position)
        channel = CategoryChannel(state=self._state, guild=self, data=data)

        # temporarily add to the cache
        self._channels[channel.id] = channel
        return channel

    create_category_channel = create_category

    async def leave(self):
        """|coro|

        Leaves the guild.

        .. note::

            You cannot leave the guild that you own, you must delete it instead
            via :meth:`delete`.

        Raises
        --------
        HTTPException
            Leaving the guild failed.
        """
        await self._state.http.leave_guild(self.id)

    async def delete(self):
        """|coro|

        Deletes the guild. You must be the guild owner to delete the
        guild.

        Raises
        --------
        HTTPException
            Deleting the guild failed.
        Forbidden
            You do not have permissions to delete the guild.
        """

        await self._state.http.delete_guild(self.id)

    async def edit(self, *, reason=None, **fields):
        """|coro|

        Edits the guild.

        You must have the :attr:`~Permissions.manage_guild` permission
        to edit the guild.

        .. versionchanged:: 1.4
            The `rules_channel` and `public_updates_channel` keyword-only parameters were added.

        Parameters
        ----------
        name: :class:`str`
            The new name of the guild.
        description: :class:`str`
            The new description of the guild. This is only available to guilds that
            contain ``PUBLIC`` in :attr:`Guild.features`.
        icon: :class:`bytes`
            A :term:`py:bytes-like object` representing the icon. Only PNG/JPEG supported
            and GIF This is only available to guilds that contain ``ANIMATED_ICON`` in :attr:`Guild.features`.
            Could be ``None`` to denote removal of the icon.
        banner: :class:`bytes`
            A :term:`py:bytes-like object` representing the banner.
            Could be ``None`` to denote removal of the banner.
        splash: :class:`bytes`
            A :term:`py:bytes-like object` representing the invite splash.
            Only PNG/JPEG supported. Could be ``None`` to denote removing the
            splash. This is only available to guilds that contain ``INVITE_SPLASH``
            in :attr:`Guild.features`.
        region: :class:`VoiceRegion`
            The new region for the guild's voice communication.
        afk_channel: Optional[:class:`VoiceChannel`]
            The new channel that is the AFK channel. Could be ``None`` for no AFK channel.
        afk_timeout: :class:`int`
            The number of seconds until someone is moved to the AFK channel.
        owner: :class:`Member`
            The new owner of the guild to transfer ownership to. Note that you must
            be owner of the guild to do this.
        verification_level: :class:`VerificationLevel`
            The new verification level for the guild.
        default_notifications: :class:`NotificationLevel`
            The new default notification level for the guild.
        explicit_content_filter: :class:`ContentFilter`
            The new explicit content filter for the guild.
        vanity_code: :class:`str`
            The new vanity code for the guild.
        system_channel: Optional[:class:`TextChannel`]
            The new channel that is used for the system channel. Could be ``None`` for no system channel.
        system_channel_flags: :class:`SystemChannelFlags`
            The new system channel settings to use with the new system channel.
        rules_channel: Optional[:class:`TextChannel`]
            The new channel that is used for rules. This is only available to
            guilds that contain ``PUBLIC`` in :attr:`Guild.features`. Could be ``None`` for no rules
            channel.
        public_updates_channel: Optional[:class:`TextChannel`]
            The new channel that is used for public updates from Discord. This is only available to
            guilds that contain ``PUBLIC`` in :attr:`Guild.features`. Could be ``None`` for no
            public updates channel.
        reason: Optional[:class:`str`]
            The reason for editing this guild. Shows up on the audit log.

        Raises
        -------
        Forbidden
            You do not have permissions to edit the guild.
        HTTPException
            Editing the guild failed.
        InvalidArgument
            The image format passed in to ``icon`` is invalid. It must be
            PNG or JPG. This is also raised if you are not the owner of the
            guild and request an ownership transfer.
        """

        http = self._state.http
        try:
            icon_bytes = fields['icon']
        except KeyError:
            icon = self.icon
        else:
            if icon_bytes is not None:
                icon = utils._bytes_to_base64_data(icon_bytes)
            else:
                icon = None

        try:
            banner_bytes = fields['banner']
        except KeyError:
            banner = self.banner
        else:
            if banner_bytes is not None:
                banner = utils._bytes_to_base64_data(banner_bytes)
            else:
                banner = None

        try:
            vanity_code = fields['vanity_code']
        except KeyError:
            pass
        else:
            await http.change_vanity_code(self.id, vanity_code, reason=reason)

        try:
            splash_bytes = fields['splash']
        except KeyError:
            splash = self.splash
        else:
            if splash_bytes is not None:
                splash = utils._bytes_to_base64_data(splash_bytes)
            else:
                splash = None

        fields['icon'] = icon
        fields['banner'] = banner
        fields['splash'] = splash

        default_message_notifications = fields.get('default_notifications', self.default_notifications)
        if not isinstance(default_message_notifications, NotificationLevel):
            raise InvalidArgument('default_notifications field must be of type NotificationLevel')
        fields['default_message_notifications'] = default_message_notifications.value

        try:
            afk_channel = fields.pop('afk_channel')
        except KeyError:
            pass
        else:
            if afk_channel is None:
                fields['afk_channel_id'] = afk_channel
            else:
                fields['afk_channel_id'] = afk_channel.id

        try:
            system_channel = fields.pop('system_channel')
        except KeyError:
            pass
        else:
            if system_channel is None:
                fields['system_channel_id'] = system_channel
            else:
                fields['system_channel_id'] = system_channel.id

        if 'owner' in fields:
            if self.owner_id != self._state.self_id:
                raise InvalidArgument('To transfer ownership you must be the owner of the guild.')

            fields['owner_id'] = fields['owner'].id

        if 'region' in fields:
            fields['region'] = str(fields['region'])

        level = fields.get('verification_level', self.verification_level)
        if not isinstance(level, VerificationLevel):
            raise InvalidArgument('verification_level field must be of type VerificationLevel')

        fields['verification_level'] = level.value

        explicit_content_filter = fields.get('explicit_content_filter', self.explicit_content_filter)
        if not isinstance(explicit_content_filter, ContentFilter):
            raise InvalidArgument('explicit_content_filter field must be of type ContentFilter')

        fields['explicit_content_filter'] = explicit_content_filter.value

        system_channel_flags = fields.get('system_channel_flags', self.system_channel_flags)
        if not isinstance(system_channel_flags, SystemChannelFlags):
            raise InvalidArgument('system_channel_flags field must be of type SystemChannelFlags')

        fields['system_channel_flags'] = system_channel_flags.value

        try:
            rules_channel = fields.pop('rules_channel')
        except KeyError:
            pass
        else:
            if rules_channel is None:
                fields['rules_channel_id'] = rules_channel
            else:
                fields['rules_channel_id'] = rules_channel.id

        try:
            public_updates_channel = fields.pop('public_updates_channel')
        except KeyError:
            pass
        else:
            if rules_channel is None:
                fields['public_updates_channel_id'] = rules_channel
            else:
                fields['public_updates_channel_id'] = rules_channel.id
        await http.edit_guild(self.id, reason=reason, **fields)

    async def fetch_channels(self):
        """|coro|

        Retrieves all :class:`abc.GuildChannel` that the guild has.

        .. note::

            This method is an API call. For general usage, consider :attr:`channels` instead.

        .. versionadded:: 1.2

        Raises
        -------
        InvalidData
            An unknown channel type was received from Discord.
        HTTPException
            Retrieving the channels failed.

        Returns
        -------
        List[:class:`abc.GuildChannel`]
            All channels in the guild.
        """
        data = await self._state.http.get_all_guild_channels(self.id)

        def convert(d):
            factory, ch_type = _channel_factory(d['type'])
            if factory is None:
                raise InvalidData('Unknown channel type {type} for channel ID {id}.'.format_map(data))

            channel = factory(guild=self, state=self._state, data=d)
            return channel

        return [convert(d) for d in data]

    def fetch_members(self, *, limit=1000, after=None):
        """|coro|

        Retrieves an :class:`.AsyncIterator` that enables receiving the guild's members.

        .. note::

            This method is an API call. For general usage, consider :attr:`members` instead.

        .. versionadded:: 1.3

        All parameters are optional.

        Parameters
        ----------
        limit: Optional[:class:`int`]
            The number of members to retrieve. Defaults to 1000.
            Pass ``None`` to fetch all members. Note that this is potentially slow.
        after: Optional[Union[:class:`.abc.Snowflake`, :class:`datetime.datetime`]]
            Retrieve members after this date or object.
            If a date is provided it must be a timezone-naive datetime representing UTC time.

        Raises
        ------
        HTTPException
            Getting the members failed.

        Yields
        ------
        :class:`.Member`
            The member with the member data parsed.

        Examples
        --------

        Usage ::

            async for member in guild.fetch_members(limit=150):
                print(member.name)

        Flattening into a list ::

            members = await guild.fetch_members(limit=150).flatten()
            # members is now a list of Member...
        """
        return MemberIterator(self, limit=limit, after=after)

    async def fetch_member(self, member_id):
        """|coro|

        Retreives a :class:`Member` from a guild ID, and a member ID.

        .. note::

            This method is an API call. For general usage, consider :meth:`get_member` instead.

        Parameters
        -----------
        member_id: :class:`int`
            The member's ID to fetch from.

        Raises
        -------
        Forbidden
            You do not have access to the guild.
        HTTPException
            Fetching the member failed.

        Returns
        --------
        :class:`Member`
            The member from the member ID.
        """
        data = await self._state.http.get_member(self.id, member_id)
        return Member(data=data, state=self._state, guild=self)

    async def fetch_ban(self, user):
        """|coro|

        Retrieves the :class:`BanEntry` for a user, which is a namedtuple
        with a ``user`` and ``reason`` field. See :meth:`bans` for more
        information.

        You must have the :attr:`~Permissions.ban_members` permission
        to get this information.

        Parameters
        -----------
        user: :class:`abc.Snowflake`
            The user to get ban information from.

        Raises
        ------
        Forbidden
            You do not have proper permissions to get the information.
        NotFound
            This user is not banned.
        HTTPException
            An error occurred while fetching the information.

        Returns
        -------
        BanEntry
            The BanEntry object for the specified user.
        """
        data = await self._state.http.get_ban(user.id, self.id)
        return BanEntry(
            user=User(state=self._state, data=data['user']),
            reason=data['reason']
        )

    async def bans(self):
        """|coro|

        Retrieves all the users that are banned from the guild.

        This coroutine returns a :class:`list` of BanEntry objects, which is a
        namedtuple with a ``user`` field to denote the :class:`User`
        that got banned along with a ``reason`` field specifying
        why the user was banned that could be set to ``None``.

        You must have the :attr:`~Permissions.ban_members` permission
        to get this information.

        Raises
        -------
        Forbidden
            You do not have proper permissions to get the information.
        HTTPException
            An error occurred while fetching the information.

        Returns
        --------
        List[BanEntry]
            A list of BanEntry objects.
        """

        data = await self._state.http.get_bans(self.id)
        return [BanEntry(user=User(state=self._state, data=e['user']),
                         reason=e['reason'])
                for e in data]

    async def prune_members(self, *, days, compute_prune_count=True, roles=None, reason=None):
        r"""|coro|

        Prunes the guild from its inactive members.

        The inactive members are denoted if they have not logged on in
        ``days`` number of days and they have no roles.

        You must have the :attr:`~Permissions.kick_members` permission
        to use this.

        To check how many members you would prune without actually pruning,
        see the :meth:`estimate_pruned_members` function.

        To prune members that have specific roles see the ``roles`` parameter.

        .. versionchanged:: 1.4
            The ``roles`` keyword-only parameter was added.

        Parameters
        -----------
        days: :class:`int`
            The number of days before counting as inactive.
        reason: Optional[:class:`str`]
            The reason for doing this action. Shows up on the audit log.
        compute_prune_count: :class:`bool`
            Whether to compute the prune count. This defaults to ``True``
            which makes it prone to timeouts in very large guilds. In order
            to prevent timeouts, you must set this to ``False``. If this is
            set to ``False``\, then this function will always return ``None``.
        roles: Optional[List[:class:`abc.Snowflake`]]
            A list of :class:`abc.Snowflake` that represent roles to include in the pruning process. If a member
            has a role that is not specified, they'll be excluded.

        Raises
        -------
        Forbidden
            You do not have permissions to prune members.
        HTTPException
            An error occurred while pruning members.
        InvalidArgument
            An integer was not passed for ``days``.

        Returns
        ---------
        Optional[:class:`int`]
            The number of members pruned. If ``compute_prune_count`` is ``False``
            then this returns ``None``.
        """

        if not isinstance(days, int):
            raise InvalidArgument('Expected int for ``days``, received {0.__class__.__name__} instead.'.format(days))

        if roles:
            roles = [str(role.id) for role in roles]

        data = await self._state.http.prune_members(self.id, days, compute_prune_count=compute_prune_count, roles=roles, reason=reason)
        return data['pruned']

    async def webhooks(self):
        """|coro|

        Gets the list of webhooks from this guild.

        Requires :attr:`~.Permissions.manage_webhooks` permissions.

        Raises
        -------
        Forbidden
            You don't have permissions to get the webhooks.

        Returns
        --------
        List[:class:`Webhook`]
            The webhooks for this guild.
        """

        data = await self._state.http.guild_webhooks(self.id)
        return [Webhook.from_state(d, state=self._state) for d in data]

    async def estimate_pruned_members(self, *, days):
        """|coro|

        Similar to :meth:`prune_members` except instead of actually
        pruning members, it returns how many members it would prune
        from the guild had it been called.

        Parameters
        -----------
        days: :class:`int`
            The number of days before counting as inactive.

        Raises
        -------
        Forbidden
            You do not have permissions to prune members.
        HTTPException
            An error occurred while fetching the prune members estimate.
        InvalidArgument
            An integer was not passed for ``days``.

        Returns
        ---------
        :class:`int`
            The number of members estimated to be pruned.
        """

        if not isinstance(days, int):
            raise InvalidArgument('Expected int for ``days``, received {0.__class__.__name__} instead.'.format(days))

        data = await self._state.http.estimate_pruned_members(self.id, days)
        return data['pruned']

    async def invites(self):
        """|coro|

        Returns a list of all active instant invites from the guild.

        You must have the :attr:`~Permissions.manage_guild` permission to get
        this information.

        Raises
        -------
        Forbidden
            You do not have proper permissions to get the information.
        HTTPException
            An error occurred while fetching the information.

        Returns
        -------
        List[:class:`Invite`]
            The list of invites that are currently active.
        """

        data = await self._state.http.invites_from(self.id)
        result = []
        for invite in data:
            channel = self.get_channel(int(invite['channel']['id']))
            invite['channel'] = channel
            invite['guild'] = self
            result.append(Invite(state=self._state, data=invite))

        return result

    async def create_integration(self, *, type, id):
        """|coro|

        Attaches an integration to the guild.

        You must have the :attr:`~Permissions.manage_guild` permission to
        do this.

        .. versionadded:: 1.4

        Parameters
        -----------
        type: :class:`str`
            The integration type (e.g. Twitch).
        id: :class:`int`
            The integration ID.

        Raises
        -------
        Forbidden
            You do not have permission to create the integration.
        HTTPException
            The account could not be found.
        """
        await self._state.http.create_integration(self.id, type, id)

    async def integrations(self):
        """|coro|

        Returns a list of all integrations attached to the guild.

        You must have the :attr:`~Permissions.manage_guild` permission to
        do this.

        .. versionadded:: 1.4

        Raises
        -------
        Forbidden
            You do not have permission to create the integration.
        HTTPException
            Fetching the integrations failed.

        Returns
        --------
        List[:class:`Integration`]
            The list of integrations that are attached to the guild.
        """
        data = await self._state.http.get_all_integrations(self.id)
        return [Integration(guild=self, data=d) for d in data]

    async def fetch_emojis(self):
        r"""|coro|

        Retrieves all custom :class:`Emoji`\s from the guild.

        .. note::

            This method is an API call. For general usage, consider :attr:`emojis` instead.

        Raises
        ---------
        HTTPException
            An error occurred fetching the emojis.

        Returns
        --------
        List[:class:`Emoji`]
            The retrieved emojis.
        """
        data = await self._state.http.get_all_custom_emojis(self.id)
        return [Emoji(guild=self, state=self._state, data=d) for d in data]

    async def fetch_emoji(self, emoji_id):
        """|coro|

        Retrieves a custom :class:`Emoji` from the guild.

        .. note::

            This method is an API call.
            For general usage, consider iterating over :attr:`emojis` instead.

        Parameters
        -------------
        emoji_id: :class:`int`
            The emoji's ID.

        Raises
        ---------
        NotFound
            The emoji requested could not be found.
        HTTPException
            An error occurred fetching the emoji.

        Returns
        --------
        :class:`Emoji`
            The retrieved emoji.
        """
        data = await self._state.http.get_custom_emoji(self.id, emoji_id)
        return Emoji(guild=self, state=self._state, data=data)

    async def create_custom_emoji(self, *, name, image, roles=None, reason=None):
        r"""|coro|

        Creates a custom :class:`Emoji` for the guild.

        There is currently a limit of 50 static and animated emojis respectively per guild,
        unless the guild has the ``MORE_EMOJI`` feature which extends the limit to 200.

        You must have the :attr:`~Permissions.manage_emojis` permission to
        do this.

        Parameters
        -----------
        name: :class:`str`
            The emoji name. Must be at least 2 characters.
        image: :class:`bytes`
            The :term:`py:bytes-like object` representing the image data to use.
            Only JPG, PNG and GIF images are supported.
        roles: Optional[List[:class:`Role`]]
            A :class:`list` of :class:`Role`\s that can use this emoji. Leave empty to make it available to everyone.
        reason: Optional[:class:`str`]
            The reason for creating this emoji. Shows up on the audit log.

        Raises
        -------
        Forbidden
            You are not allowed to create emojis.
        HTTPException
            An error occurred creating an emoji.

        Returns
        --------
        :class:`Emoji`
            The created emoji.
        """

        img = utils._bytes_to_base64_data(image)
        if roles:
            roles = [role.id for role in roles]
        data = await self._state.http.create_custom_emoji(self.id, name, img, roles=roles, reason=reason)
        return self._state.store_emoji(self, data)

    async def fetch_roles(self):
        """|coro|

        Retrieves all :class:`Role` that the guild has.

        .. note::

            This method is an API call. For general usage, consider :attr:`roles` instead.

        .. versionadded:: 1.3

        Raises
        -------
        HTTPException
            Retrieving the roles failed.

        Returns
        -------
        List[:class:`Role`]
            All roles in the guild.
        """
        data = await self._state.http.get_roles(self.id)
        return [Role(guild=self, state=self._state, data=d) for d in data]

    async def create_role(self, *, reason=None, **fields):
        """|coro|

        Creates a :class:`Role` for the guild.

        All fields are optional.

        You must have the :attr:`~Permissions.manage_roles` permission to
        do this.

        Parameters
        -----------
        name: :class:`str`
            The role name. Defaults to 'new role'.
        permissions: :class:`Permissions`
            The permissions to have. Defaults to no permissions.
        colour: :class:`Colour`
            The colour for the role. Defaults to :meth:`Colour.default`.
            This is aliased to ``color`` as well.
        hoist: :class:`bool`
            Indicates if the role should be shown separately in the member list.
            Defaults to ``False``.
        mentionable: :class:`bool`
            Indicates if the role should be mentionable by others.
            Defaults to ``False``.
        reason: Optional[:class:`str`]
            The reason for creating this role. Shows up on the audit log.

        Raises
        -------
        Forbidden
            You do not have permissions to create the role.
        HTTPException
            Creating the role failed.
        InvalidArgument
            An invalid keyword argument was given.

        Returns
        --------
        :class:`Role`
            The newly created role.
        """

        try:
            perms = fields.pop('permissions')
        except KeyError:
            fields['permissions'] = 0
        else:
            fields['permissions'] = perms.value

        try:
            colour = fields.pop('colour')
        except KeyError:
            colour = fields.get('color', Colour.default())
        finally:
            fields['color'] = colour.value

        valid_keys = ('name', 'permissions', 'color', 'hoist', 'mentionable')
        for key in fields:
            if key not in valid_keys:
                raise InvalidArgument('%r is not a valid field.' % key)

        data = await self._state.http.create_role(self.id, reason=reason, **fields)
        role = Role(guild=self, data=data, state=self._state)

        # TODO: add to cache
        return role

    async def edit_role_positions(self, positions, *, reason=None):
        """|coro|
        
        Bulk edits a list of :class:`Role` in the guild.

        You must have the :attr:`~Permissions.manage_roles` permission to
        do this.

        .. versionadded:: 1.4

        Example:

        .. code-block:: python3

            positions = {
                bots_role: 1, # penultimate role
                tester_role: 2,
                admin_role: 6
            }

            await guild.edit_role_positions(positions=positions)

        Parameters
        -----------
        positions
            A :class:`dict` of :class:`Role` to :class:`int` to change the positions
            of each given role.
        reason: Optional[:class:`str`]
            The reason for editing the role positions. Shows up on the audit log.

        Raises
        -------
        Forbidden
            You do not have permissions to move the roles.
        HTTPException
            Moving the roles failed.
        InvalidArgument
            An invalid keyword argument was given.

        Returns
        --------
        List[:class:`Role`]
            A list of all the roles in the guild.
        """
        if not isinstance(positions, dict):
            raise InvalidArgument('positions parameter expects a dict.')

        role_positions = []
        for role, position in positions.items():

            payload = {
                'id': role.id,
                'position': position
            }

            role_positions.append(payload)

        data = await self._state.http.move_role_position(self.id, role_positions, reason=reason)
        roles = []
        for d in data:
            role = Role(guild=self, data=d, state=self._state)
            roles.append(role)
            self._roles[role.id] = role

        return roles

    async def kick(self, user, *, reason=None):
        """|coro|

        Kicks a user from the guild.

        The user must meet the :class:`abc.Snowflake` abc.

        You must have the :attr:`~Permissions.kick_members` permission to
        do this.

        Parameters
        -----------
        user: :class:`abc.Snowflake`
            The user to kick from their guild.
        reason: Optional[:class:`str`]
            The reason the user got kicked.

        Raises
        -------
        Forbidden
            You do not have the proper permissions to kick.
        HTTPException
            Kicking failed.
        """
        await self._state.http.kick(user.id, self.id, reason=reason)

    async def ban(self, user, *, reason=None, delete_message_days=1):
        """|coro|

        Bans a user from the guild.

        The user must meet the :class:`abc.Snowflake` abc.

        You must have the :attr:`~Permissions.ban_members` permission to
        do this.

        Parameters
        -----------
        user: :class:`abc.Snowflake`
            The user to ban from their guild.
        delete_message_days: :class:`int`
            The number of days worth of messages to delete from the user
            in the guild. The minimum is 0 and the maximum is 7.
        reason: Optional[:class:`str`]
            The reason the user got banned.

        Raises
        -------
        Forbidden
            You do not have the proper permissions to ban.
        HTTPException
            Banning failed.
        """
        await self._state.http.ban(user.id, self.id, delete_message_days, reason=reason)

    async def unban(self, user, *, reason=None):
        """|coro|

        Unbans a user from the guild.

        The user must meet the :class:`abc.Snowflake` abc.

        You must have the :attr:`~Permissions.ban_members` permission to
        do this.

        Parameters
        -----------
        user: :class:`abc.Snowflake`
            The user to unban.
        reason: Optional[:class:`str`]
            The reason for doing this action. Shows up on the audit log.

        Raises
        -------
        Forbidden
            You do not have the proper permissions to unban.
        HTTPException
            Unbanning failed.
        """
        await self._state.http.unban(user.id, self.id, reason=reason)

    async def vanity_invite(self):
        """|coro|

        Returns the guild's special vanity invite.

        The guild must have ``VANITY_URL`` in :attr:`~Guild.features`.

        You must have the :attr:`~Permissions.manage_guild` permission to use
        this as well.

        Raises
        -------
        Forbidden
            You do not have the proper permissions to get this.
        HTTPException
            Retrieving the vanity invite failed.

        Returns
        --------
        :class:`Invite`
            The special vanity invite.
        """

        # we start with { code: abc }
        payload = await self._state.http.get_vanity_code(self.id)

        # get the vanity URL channel since default channels aren't
        # reliable or a thing anymore
        data = await self._state.http.get_invite(payload['code'])

        payload['guild'] = self
        payload['channel'] = self.get_channel(int(data['channel']['id']))
        payload['revoked'] = False
        payload['temporary'] = False
        payload['max_uses'] = 0
        payload['max_age'] = 0
        return Invite(state=self._state, data=payload)

    def ack(self):
        """|coro|

        Marks every message in this guild as read.

        The user must not be a bot user.

        Raises
        -------
        HTTPException
            Acking failed.
        ClientException
            You must not be a bot user.
        """

        state = self._state
        if state.is_bot:
            raise ClientException('Must not be a bot account to ack messages.')
        return state.http.ack_guild(self.id)

    def audit_logs(self, *, limit=100, before=None, after=None, oldest_first=None, user=None, action=None):
        """Returns an :class:`AsyncIterator` that enables receiving the guild's audit logs.

        You must have the :attr:`~Permissions.view_audit_log` permission to use this.

        Examples
        ----------

        Getting the first 100 entries: ::

            async for entry in guild.audit_logs(limit=100):
                print('{0.user} did {0.action} to {0.target}'.format(entry))

        Getting entries for a specific action: ::

            async for entry in guild.audit_logs(action=discord.AuditLogAction.ban):
                print('{0.user} banned {0.target}'.format(entry))

        Getting entries made by a specific user: ::

            entries = await guild.audit_logs(limit=None, user=guild.me).flatten()
            await channel.send('I made {} moderation actions.'.format(len(entries)))

        Parameters
        -----------
        limit: Optional[:class:`int`]
            The number of entries to retrieve. If ``None`` retrieve all entries.
        before: Union[:class:`abc.Snowflake`, :class:`datetime.datetime`]
            Retrieve entries before this date or entry.
            If a date is provided it must be a timezone-naive datetime representing UTC time.
        after: Union[:class:`abc.Snowflake`, :class:`datetime.datetime`]
            Retrieve entries after this date or entry.
            If a date is provided it must be a timezone-naive datetime representing UTC time.
        oldest_first: :class:`bool`
            If set to ``True``, return entries in oldest->newest order. Defaults to True if
            ``after`` is specified, otherwise ``False``.
        user: :class:`abc.Snowflake`
            The moderator to filter entries from.
        action: :class:`AuditLogAction`
            The action to filter with.

        Raises
        -------
        Forbidden
            You are not allowed to fetch audit logs
        HTTPException
            An error occurred while fetching the audit logs.

        Yields
        --------
        :class:`AuditLogEntry`
            The audit log entry.
        """
        if user:
            user = user.id

        if action:
            action = action.value

        return AuditLogIterator(self, before=before, after=after, limit=limit,
                                oldest_first=oldest_first, user_id=user, action_type=action)

    async def widget(self):
        """|coro|

        Returns the widget of the guild.

        .. note::

            The guild must have the widget enabled to get this information.

        Raises
        -------
        Forbidden
            The widget for this guild is disabled.
        HTTPException
            Retrieving the widget failed.

        Returns
        --------
        :class:`Widget`
            The guild's widget.
        """
        data = await self._state.http.get_widget(self.id)

        return Widget(state=self._state, data=data)

<<<<<<< HEAD
    async def query_members(self, query, *, limit=5, presences=False, cache=True):
=======
    async def query_members(self, query=None, *, limit=5, user_ids=None, cache=True):
>>>>>>> e971e2f1
        """|coro|

        Request members that belong to this guild whose username starts with
        the query given.

        This is a websocket operation and can be slow.

        .. warning::

            Most bots do not need to use this. It's mainly a helper
            for bots who have disabled ``guild_subscriptions``.

        .. versionadded:: 1.3

        Parameters
        -----------
        query: :class:`str`
            The string that the username's start with. An empty string
            requests all members.
        limit: :class:`int`
            The maximum number of members to send back. This must be
            a number between 1 and 1000.
        presences: :class:`bool`
            Whether to request for presences to be provided. This defaults
            to ``False``.
        cache: :class:`bool`
            Whether to cache the members internally. This makes operations
            such as :meth:`get_member` work for those that matched.
        user_ids: List[:class:`int`]
            List of user IDs to search for. If the user ID is not in the guild then it won't be returned.

            .. versionadded:: 1.4


        Raises
        -------
        asyncio.TimeoutError
            The query timed out waiting for the members.

        Returns
        --------
        List[:class:`Member`]
            The list of members that have matched the query.
        """
        if user_ids is not None and query is not None:
            raise TypeError('Cannot pass both query and user_ids')

        if user_ids is None and query is None:
            raise TypeError('Must pass either query or user_ids')

        limit = limit or 5
<<<<<<< HEAD
        return await self._state.query_members(self, query=query, limit=limit, cache=cache, presences=presences)
=======
        return await self._state.query_members(self, query=query, limit=limit, user_ids=user_ids, cache=cache)
>>>>>>> e971e2f1
<|MERGE_RESOLUTION|>--- conflicted
+++ resolved
@@ -2014,11 +2014,7 @@
 
         return Widget(state=self._state, data=data)
 
-<<<<<<< HEAD
-    async def query_members(self, query, *, limit=5, presences=False, cache=True):
-=======
-    async def query_members(self, query=None, *, limit=5, user_ids=None, cache=True):
->>>>>>> e971e2f1
+    async def query_members(self, query=None, *, limit=5, user_ids=None, presences=False, cache=True):
         """|coro|
 
         Request members that belong to this guild whose username starts with
@@ -2070,8 +2066,4 @@
             raise TypeError('Must pass either query or user_ids')
 
         limit = limit or 5
-<<<<<<< HEAD
-        return await self._state.query_members(self, query=query, limit=limit, cache=cache, presences=presences)
-=======
-        return await self._state.query_members(self, query=query, limit=limit, user_ids=user_ids, cache=cache)
->>>>>>> e971e2f1
+        return await self._state.query_members(self, query=query, limit=limit, user_ids=user_ids, presences=presences, cache=cache)