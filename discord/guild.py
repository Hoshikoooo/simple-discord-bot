--- conflicted
+++ resolved
@@ -1144,7 +1144,6 @@
 
         return result
 
-<<<<<<< HEAD
     async def integrations(self):
         """|coro|
 
@@ -1169,10 +1168,7 @@
 
         return result
 
-    async def create_custom_emoji(self, *, name, image, reason=None):
-=======
     async def fetch_emojis(self):
->>>>>>> 61ee88b0
         """|coro|
 
         Retrieves all custom :class:`Emoji`s from the guild.
@@ -1525,8 +1521,7 @@
             action = action.value
 
         return AuditLogIterator(self, before=before, after=after, limit=limit,
-<<<<<<< HEAD
-                                reverse=reverse, user_id=user, action_type=action)
+                                oldest_first=oldest_first, user_id=user, action_type=action)
 
 
 GuildIntegrationAccount = namedtuple("GuildIntegrationAccount", "id name")
@@ -1617,8 +1612,6 @@
 
         """
         await self._state.http.sync_integration(self.guild.id, self.id)
-=======
-                                oldest_first=oldest_first, user_id=user, action_type=action)
     
     async def widget(self):
         """|coro|
@@ -1643,5 +1636,4 @@
         """
         data = await self._state.http.get_widget(self.id)
 
-        return Widget(state=self._state, data=data)
->>>>>>> 61ee88b0
+        return Widget(state=self._state, data=data)