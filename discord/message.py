--- conflicted
+++ resolved
@@ -43,12 +43,9 @@
 from .utils import escape_mentions
 from .guild import Guild
 from .mixins import Hashable
-<<<<<<< HEAD
 from .mentions import AllowedMentions
 from .message_reference import _MessageType, MessageReference
-=======
 from .sticker import Sticker
->>>>>>> 5bad6339
 
 
 class Attachment:
