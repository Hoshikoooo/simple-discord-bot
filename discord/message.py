--- conflicted
+++ resolved
@@ -109,15 +109,9 @@
         case of images. When the message is deleted, this URL might be valid for a few
         minutes or not valid at all.
     content_type: Optional[:class:`str`]
-<<<<<<< HEAD
-        the attachment's [media type](https://en.wikipedia.org/wiki/Media_type)
-
-        .. versionadded: 1.7
-=======
         The attachment's `media type <https://en.wikipedia.org/wiki/Media_type>`_
 
         .. versionadded:: 1.7
->>>>>>> 8da6b47a
     """
 
     __slots__ = ('id', 'size', 'height', 'width', 'filename', 'url', 'proxy_url', '_http', 'content_type')
