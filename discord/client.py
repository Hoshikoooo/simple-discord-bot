"""
The MIT License (MIT)

Copyright (c) 2015-present Rapptz

Permission is hereby granted, free of charge, to any person obtaining a
copy of this software and associated documentation files (the "Software"),
to deal in the Software without restriction, including without limitation
the rights to use, copy, modify, merge, publish, distribute, sublicense,
and/or sell copies of the Software, and to permit persons to whom the
Software is furnished to do so, subject to the following conditions:

The above copyright notice and this permission notice shall be included in
all copies or substantial portions of the Software.

THE SOFTWARE IS PROVIDED "AS IS", WITHOUT WARRANTY OF ANY KIND, EXPRESS
OR IMPLIED, INCLUDING BUT NOT LIMITED TO THE WARRANTIES OF MERCHANTABILITY,
FITNESS FOR A PARTICULAR PURPOSE AND NONINFRINGEMENT. IN NO EVENT SHALL THE
AUTHORS OR COPYRIGHT HOLDERS BE LIABLE FOR ANY CLAIM, DAMAGES OR OTHER
LIABILITY, WHETHER IN AN ACTION OF CONTRACT, TORT OR OTHERWISE, ARISING
FROM, OUT OF OR IN CONNECTION WITH THE SOFTWARE OR THE USE OR OTHER
DEALINGS IN THE SOFTWARE.
"""

from __future__ import annotations

import asyncio
import logging
import signal
import sys
import traceback
<<<<<<< HEAD
from typing import Any, List, Optional, Union
=======
from typing import Any, List, Optional, TYPE_CHECKING, Union
>>>>>>> 9b4e820b

import aiohttp

from .user import User
from .invite import Invite
from .template import Template
from .widget import Widget
from .guild import Guild
from .channel import _channel_factory
from .enums import ChannelType
from .mentions import AllowedMentions
from .errors import *
from .enums import Status, VoiceRegion
from .flags import ApplicationFlags
from .gateway import *
from .activity import BaseActivity, create_activity
from .voice_client import VoiceClient
from .http import HTTPClient
from .state import ConnectionState
from . import utils
from .object import Object
from .backoff import ExponentialBackoff
from .webhook import Webhook
from .iterators import GuildIterator
from .appinfo import AppInfo
from .discovery import DiscoveryCategory

__all__ = (
    'Client',
)

if TYPE_CHECKING:
    from .abc import SnowflakeTime

log = logging.getLogger(__name__)

def _cancel_tasks(loop):
    tasks = {t for t in asyncio.all_tasks(loop=loop) if not t.done()}

    if not tasks:
        return

    log.info('Cleaning up after %d tasks.', len(tasks))
    for task in tasks:
        task.cancel()

    loop.run_until_complete(asyncio.gather(*tasks, return_exceptions=True))
    log.info('All tasks finished cancelling.')

    for task in tasks:
        if task.cancelled():
            continue
        if task.exception() is not None:
            loop.call_exception_handler({
                'message': 'Unhandled exception during Client.run shutdown.',
                'exception': task.exception(),
                'task': task
            })

def _cleanup_loop(loop):
    try:
        _cancel_tasks(loop)
        loop.run_until_complete(loop.shutdown_asyncgens())
    finally:
        log.info('Closing the event loop.')
        loop.close()

class Client:
    r"""Represents a client connection that connects to Discord.
    This class is used to interact with the Discord WebSocket and API.

    A number of options can be passed to the :class:`Client`.

    Parameters
    -----------
    max_messages: Optional[:class:`int`]
        The maximum number of messages to store in the internal message cache.
        This defaults to ``1000``. Passing in ``None`` disables the message cache.

        .. versionchanged:: 1.3
            Allow disabling the message cache and change the default size to ``1000``.
    loop: Optional[:class:`asyncio.AbstractEventLoop`]
        The :class:`asyncio.AbstractEventLoop` to use for asynchronous operations.
        Defaults to ``None``, in which case the default event loop is used via
        :func:`asyncio.get_event_loop()`.
    connector: :class:`aiohttp.BaseConnector`
        The connector to use for connection pooling.
    proxy: Optional[:class:`str`]
        Proxy URL.
    proxy_auth: Optional[:class:`aiohttp.BasicAuth`]
        An object that represents proxy HTTP Basic Authorization.
    shard_id: Optional[:class:`int`]
        Integer starting at ``0`` and less than :attr:`.shard_count`.
    shard_count: Optional[:class:`int`]
        The total number of shards.
    application_id: :class:`int`
        The client's application ID.
    intents: :class:`Intents`
        The intents that you want to enable for the session. This is a way of
        disabling and enabling certain gateway events from triggering and being sent.
        If not given, defaults to a regularly constructed :class:`Intents` class.

        .. versionadded:: 1.5
    member_cache_flags: :class:`MemberCacheFlags`
        Allows for finer control over how the library caches members.
        If not given, defaults to cache as much as possible with the
        currently selected intents.

        .. versionadded:: 1.5
    chunk_guilds_at_startup: :class:`bool`
        Indicates if :func:`.on_ready` should be delayed to chunk all guilds
        at start-up if necessary. This operation is incredibly slow for large
        amounts of guilds. The default is ``True`` if :attr:`Intents.members`
        is ``True``.

        .. versionadded:: 1.5
    status: Optional[:class:`.Status`]
        A status to start your presence with upon logging on to Discord.
    activity: Optional[:class:`.BaseActivity`]
        An activity to start your presence with upon logging on to Discord.
    allowed_mentions: Optional[:class:`AllowedMentions`]
        Control how the client handles mentions by default on every message sent.

        .. versionadded:: 1.4
    heartbeat_timeout: :class:`float`
        The maximum numbers of seconds before timing out and restarting the
        WebSocket in the case of not receiving a HEARTBEAT_ACK. Useful if
        processing the initial packets take too long to the point of disconnecting
        you. The default timeout is 60 seconds.
    guild_ready_timeout: :class:`float`
        The maximum number of seconds to wait for the GUILD_CREATE stream to end before
        preparing the member cache and firing READY. The default timeout is 2 seconds.

        .. versionadded:: 1.4
    assume_unsync_clock: :class:`bool`
        Whether to assume the system clock is unsynced. This applies to the ratelimit handling
        code. If this is set to ``True``, the default, then the library uses the time to reset
        a rate limit bucket given by Discord. If this is ``False`` then your system clock is
        used to calculate how long to sleep for. If this is set to ``False`` it is recommended to
        sync your system clock to Google's NTP server.

        .. versionadded:: 1.3

    Attributes
    -----------
    ws
        The websocket gateway the client is currently connected to. Could be ``None``.
    loop: :class:`asyncio.AbstractEventLoop`
        The event loop that the client uses for HTTP requests and websocket operations.
    """
    def __init__(self, *, loop=None, **options):
        self.ws = None
        self.loop = asyncio.get_event_loop() if loop is None else loop
        self._listeners = {}
        self.shard_id = options.get('shard_id')
        self.shard_count = options.get('shard_count')

        connector = options.pop('connector', None)
        proxy = options.pop('proxy', None)
        proxy_auth = options.pop('proxy_auth', None)
        unsync_clock = options.pop('assume_unsync_clock', True)
        self.http = HTTPClient(connector, proxy=proxy, proxy_auth=proxy_auth, unsync_clock=unsync_clock, loop=self.loop)

        self._handlers = {
            'ready': self._handle_ready
        }

        self._hooks = {
            'before_identify': self._call_before_identify_hook
        }

        self._connection = self._get_state(**options)
        self._connection.shard_count = self.shard_count
        self._closed = False
        self._ready = asyncio.Event()
        self._connection._get_websocket = self._get_websocket
        self._connection._get_client = lambda: self

        if VoiceClient.warn_nacl:
            VoiceClient.warn_nacl = False
            log.warning("PyNaCl is not installed, voice will NOT be supported")

    # internals

    def _get_websocket(self, guild_id=None, *, shard_id=None):
        return self.ws

    def _get_state(self, **options):
        return ConnectionState(dispatch=self.dispatch, handlers=self._handlers,
                               hooks=self._hooks, http=self.http, loop=self.loop, **options)

    def _handle_ready(self):
        self._ready.set()

    @property
    def latency(self):
        """:class:`float`: Measures latency between a HEARTBEAT and a HEARTBEAT_ACK in seconds.

        This could be referred to as the Discord WebSocket protocol latency.
        """
        ws = self.ws
        return float('nan') if not ws else ws.latency

    def is_ws_ratelimited(self):
        """:class:`bool`: Whether the websocket is currently rate limited.

        This can be useful to know when deciding whether you should query members
        using HTTP or via the gateway.

        .. versionadded:: 1.6
        """
        if self.ws:
            return self.ws.is_ratelimited()
        return False

    @property
    def user(self):
        """Optional[:class:`.ClientUser`]: Represents the connected client. ``None`` if not logged in."""
        return self._connection.user

    @property
    def guilds(self):
        """List[:class:`.Guild`]: The guilds that the connected client is a member of."""
        return self._connection.guilds

    @property
    def emojis(self):
        """List[:class:`.Emoji`]: The emojis that the connected client has."""
        return self._connection.emojis

    @property
    def cached_messages(self):
        """Sequence[:class:`.Message`]: Read-only list of messages the connected client has cached.

        .. versionadded:: 1.1
        """
        return utils.SequenceProxy(self._connection._messages or [])

    @property
    def private_channels(self):
        """List[:class:`.abc.PrivateChannel`]: The private channels that the connected client is participating on.

        .. note::

            This returns only up to 128 most recent private channels due to an internal working
            on how Discord deals with private channels.
        """
        return self._connection.private_channels

    @property
    def voice_clients(self):
        """List[:class:`.VoiceProtocol`]: Represents a list of voice connections.

        These are usually :class:`.VoiceClient` instances.
        """
        return self._connection.voice_clients

    @property
    def application_id(self):
        """Optional[:class:`int`]: The client's application ID.

        If this is not passed via ``__init__`` then this is retrieved
        through the gateway when an event contains the data. Usually
        after :func:`~discord.on_connect` is called.
        """
        return self._connection.application_id

    @property
    def application_flags(self) -> ApplicationFlags:
        """:class:`~discord.ApplicationFlags`: The client's application flags.

        .. versionadded: 2.0
        """
        return self._connection.application_flags  # type: ignore

    def is_ready(self):
        """:class:`bool`: Specifies if the client's internal cache is ready for use."""
        return self._ready.is_set()

    async def _run_event(self, coro, event_name, *args, **kwargs):
        try:
            await coro(*args, **kwargs)
        except asyncio.CancelledError:
            pass
        except Exception:
            try:
                await self.on_error(event_name, *args, **kwargs)
            except asyncio.CancelledError:
                pass

    def _schedule_event(self, coro, event_name, *args, **kwargs):
        wrapped = self._run_event(coro, event_name, *args, **kwargs)
        # Schedules the task
        return asyncio.create_task(wrapped, name=f'discord.py: {event_name}')

    def dispatch(self, event, *args, **kwargs):
        log.debug('Dispatching event %s', event)
        method = 'on_' + event

        listeners = self._listeners.get(event)
        if listeners:
            removed = []
            for i, (future, condition) in enumerate(listeners):
                if future.cancelled():
                    removed.append(i)
                    continue

                try:
                    result = condition(*args)
                except Exception as exc:
                    future.set_exception(exc)
                    removed.append(i)
                else:
                    if result:
                        if len(args) == 0:
                            future.set_result(None)
                        elif len(args) == 1:
                            future.set_result(args[0])
                        else:
                            future.set_result(args)
                        removed.append(i)

            if len(removed) == len(listeners):
                self._listeners.pop(event)
            else:
                for idx in reversed(removed):
                    del listeners[idx]

        try:
            coro = getattr(self, method)
        except AttributeError:
            pass
        else:
            self._schedule_event(coro, method, *args, **kwargs)

    async def on_error(self, event_method, *args, **kwargs):
        """|coro|

        The default error handler provided by the client.

        By default this prints to :data:`sys.stderr` however it could be
        overridden to have a different implementation.
        Check :func:`~discord.on_error` for more details.
        """
        print(f'Ignoring exception in {event_method}', file=sys.stderr)
        traceback.print_exc()

    # hooks

    async def _call_before_identify_hook(self, shard_id, *, initial=False):
        # This hook is an internal hook that actually calls the public one.
        # It allows the library to have its own hook without stepping on the
        # toes of those who need to override their own hook.
        await self.before_identify_hook(shard_id, initial=initial)

    async def before_identify_hook(self, shard_id, *, initial=False):
        """|coro|

        A hook that is called before IDENTIFYing a session. This is useful
        if you wish to have more control over the synchronization of multiple
        IDENTIFYing clients.

        The default implementation sleeps for 5 seconds.

        .. versionadded:: 1.4

        Parameters
        ------------
        shard_id: :class:`int`
            The shard ID that requested being IDENTIFY'd
        initial: :class:`bool`
            Whether this IDENTIFY is the first initial IDENTIFY.
        """

        if not initial:
            await asyncio.sleep(5.0)

    # login state management

    async def login(self, token):
        """|coro|

        Logs in the client with the specified credentials.


        Parameters
        -----------
        token: :class:`str`
            The authentication token. Do not prefix this token with
            anything as the library will do it for you.

        Raises
        ------
        :exc:`.LoginFailure`
            The wrong credentials are passed.
        :exc:`.HTTPException`
            An unknown HTTP related error occurred,
            usually when it isn't 200 or the known incorrect credentials
            passing status code.
        """

        log.info('logging in using static token')
        await self.http.static_login(token.strip())

    async def connect(self, *, reconnect=True):
        """|coro|

        Creates a websocket connection and lets the websocket listen
        to messages from Discord. This is a loop that runs the entire
        event system and miscellaneous aspects of the library. Control
        is not resumed until the WebSocket connection is terminated.

        Parameters
        -----------
        reconnect: :class:`bool`
            If we should attempt reconnecting, either due to internet
            failure or a specific failure on Discord's part. Certain
            disconnects that lead to bad state will not be handled (such as
            invalid sharding payloads or bad tokens).

        Raises
        -------
        :exc:`.GatewayNotFound`
            If the gateway to connect to Discord is not found. Usually if this
            is thrown then there is a Discord API outage.
        :exc:`.ConnectionClosed`
            The websocket connection has been terminated.
        """

        backoff = ExponentialBackoff()
        ws_params = {
            'initial': True,
            'shard_id': self.shard_id,
        }
        while not self.is_closed():
            try:
                coro = DiscordWebSocket.from_client(self, **ws_params)
                self.ws = await asyncio.wait_for(coro, timeout=60.0)
                ws_params['initial'] = False
                while True:
                    await self.ws.poll_event()
            except ReconnectWebSocket as e:
                log.info('Got a request to %s the websocket.', e.op)
                self.dispatch('disconnect')
                ws_params.update(sequence=self.ws.sequence, resume=e.resume, session=self.ws.session_id)
                continue
            except (OSError,
                    HTTPException,
                    GatewayNotFound,
                    ConnectionClosed,
                    aiohttp.ClientError,
                    asyncio.TimeoutError) as exc:

                self.dispatch('disconnect')
                if not reconnect:
                    await self.close()
                    if isinstance(exc, ConnectionClosed) and exc.code == 1000:
                        # clean close, don't re-raise this
                        return
                    raise

                if self.is_closed():
                    return

                # If we get connection reset by peer then try to RESUME
                if isinstance(exc, OSError) and exc.errno in (54, 10054):
                    ws_params.update(sequence=self.ws.sequence, initial=False, resume=True, session=self.ws.session_id)
                    continue

                # We should only get this when an unhandled close code happens,
                # such as a clean disconnect (1000) or a bad state (bad token, no sharding, etc)
                # sometimes, discord sends us 1000 for unknown reasons so we should reconnect
                # regardless and rely on is_closed instead
                if isinstance(exc, ConnectionClosed):
                    if exc.code == 4014:
                        raise PrivilegedIntentsRequired(exc.shard_id) from None
                    if exc.code != 1000:
                        await self.close()
                        raise

                retry = backoff.delay()
                log.exception("Attempting a reconnect in %.2fs", retry)
                await asyncio.sleep(retry)
                # Always try to RESUME the connection
                # If the connection is not RESUME-able then the gateway will invalidate the session.
                # This is apparently what the official Discord client does.
                ws_params.update(sequence=self.ws.sequence, resume=True, session=self.ws.session_id)

    async def close(self):
        """|coro|

        Closes the connection to Discord.
        """
        if self._closed:
            return

        await self.http.close()
        self._closed = True

        for voice in self.voice_clients:
            try:
                await voice.disconnect()
            except Exception:
                # if an error happens during disconnects, disregard it.
                pass

        if self.ws is not None and self.ws.open:
            await self.ws.close(code=1000)

        self._ready.clear()

    def clear(self):
        """Clears the internal state of the bot.

        After this, the bot can be considered "re-opened", i.e. :meth:`is_closed`
        and :meth:`is_ready` both return ``False`` along with the bot's internal
        cache cleared.
        """
        self._closed = False
        self._ready.clear()
        self._connection.clear()
        self.http.recreate()

    async def start(self, token, *, reconnect=True):
        """|coro|

        A shorthand coroutine for :meth:`login` + :meth:`connect`.

        Raises
        -------
        TypeError
            An unexpected keyword argument was received.
        """
        await self.login(token)
        await self.connect(reconnect=reconnect)

    def run(self, *args, **kwargs):
        """A blocking call that abstracts away the event loop
        initialisation from you.

        If you want more control over the event loop then this
        function should not be used. Use :meth:`start` coroutine
        or :meth:`connect` + :meth:`login`.

        Roughly Equivalent to: ::

            try:
                loop.run_until_complete(start(*args, **kwargs))
            except KeyboardInterrupt:
                loop.run_until_complete(close())
                # cancel all tasks lingering
            finally:
                loop.close()

        .. warning::

            This function must be the last function to call due to the fact that it
            is blocking. That means that registration of events or anything being
            called after this function call will not execute until it returns.
        """
        loop = self.loop

        try:
            loop.add_signal_handler(signal.SIGINT, lambda: loop.stop())
            loop.add_signal_handler(signal.SIGTERM, lambda: loop.stop())
        except NotImplementedError:
            pass

        async def runner():
            try:
                await self.start(*args, **kwargs)
            finally:
                if not self.is_closed():
                    await self.close()

        def stop_loop_on_completion(f):
            loop.stop()

        future = asyncio.ensure_future(runner(), loop=loop)
        future.add_done_callback(stop_loop_on_completion)
        try:
            loop.run_forever()
        except KeyboardInterrupt:
            log.info('Received signal to terminate bot and event loop.')
        finally:
            future.remove_done_callback(stop_loop_on_completion)
            log.info('Cleaning up tasks.')
            _cleanup_loop(loop)

        if not future.cancelled():
            try:
                return future.result()
            except KeyboardInterrupt:
                # I am unsure why this gets raised here but suppress it anyway
                return None

    # properties

    def is_closed(self):
        """:class:`bool`: Indicates if the websocket connection is closed."""
        return self._closed

    @property
    def activity(self):
        """Optional[:class:`.BaseActivity`]: The activity being used upon
        logging in.
        """
        return create_activity(self._connection._activity)

    @activity.setter
    def activity(self, value):
        if value is None:
            self._connection._activity = None
        elif isinstance(value, BaseActivity):
            self._connection._activity = value.to_dict()
        else:
            raise TypeError('activity must derive from BaseActivity.')

    @property
    def allowed_mentions(self):
        """Optional[:class:`~discord.AllowedMentions`]: The allowed mention configuration.

        .. versionadded:: 1.4
        """
        return self._connection.allowed_mentions

    @allowed_mentions.setter
    def allowed_mentions(self, value):
        if value is None or isinstance(value, AllowedMentions):
            self._connection.allowed_mentions = value
        else:
            raise TypeError(f'allowed_mentions must be AllowedMentions not {value.__class__!r}')

    @property
    def intents(self):
        """:class:`~discord.Intents`: The intents configured for this connection.

        .. versionadded:: 1.5
        """
        return self._connection.intents

    # helpers/getters

    @property
    def users(self):
        """List[:class:`~discord.User`]: Returns a list of all the users the bot can see."""
        return list(self._connection._users.values())

    def get_channel(self, id):
        """Returns a channel with the given ID.

        Parameters
        -----------
        id: :class:`int`
            The ID to search for.

        Returns
        --------
        Optional[Union[:class:`.abc.GuildChannel`, :class:`.abc.PrivateChannel`]]
            The returned channel or ``None`` if not found.
        """
        return self._connection.get_channel(id)

    def get_guild(self, id):
        """Returns a guild with the given ID.

        Parameters
        -----------
        id: :class:`int`
            The ID to search for.

        Returns
        --------
        Optional[:class:`.Guild`]
            The guild or ``None`` if not found.
        """
        return self._connection._get_guild(id)

    def get_user(self, id):
        """Returns a user with the given ID.

        Parameters
        -----------
        id: :class:`int`
            The ID to search for.

        Returns
        --------
        Optional[:class:`~discord.User`]
            The user or ``None`` if not found.
        """
        return self._connection.get_user(id)

    def get_emoji(self, id):
        """Returns an emoji with the given ID.

        Parameters
        -----------
        id: :class:`int`
            The ID to search for.

        Returns
        --------
        Optional[:class:`.Emoji`]
            The custom emoji or ``None`` if not found.
        """
        return self._connection.get_emoji(id)

    def get_all_channels(self):
        """A generator that retrieves every :class:`.abc.GuildChannel` the client can 'access'.

        This is equivalent to: ::

            for guild in client.guilds:
                for channel in guild.channels:
                    yield channel

        .. note::

            Just because you receive a :class:`.abc.GuildChannel` does not mean that
            you can communicate in said channel. :meth:`.abc.GuildChannel.permissions_for` should
            be used for that.

        Yields
        ------
        :class:`.abc.GuildChannel`
            A channel the client can 'access'.
        """

        for guild in self.guilds:
            yield from guild.channels

    def get_all_members(self):
        """Returns a generator with every :class:`.Member` the client can see.

        This is equivalent to: ::

            for guild in client.guilds:
                for member in guild.members:
                    yield member

        Yields
        ------
        :class:`.Member`
            A member the client can see.
        """
        for guild in self.guilds:
            yield from guild.members

    # listeners/waiters

    async def wait_until_ready(self):
        """|coro|

        Waits until the client's internal cache is all ready.
        """
        await self._ready.wait()

    def wait_for(self, event, *, check=None, timeout=None):
        """|coro|

        Waits for a WebSocket event to be dispatched.

        This could be used to wait for a user to reply to a message,
        or to react to a message, or to edit a message in a self-contained
        way.

        The ``timeout`` parameter is passed onto :func:`asyncio.wait_for`. By default,
        it does not timeout. Note that this does propagate the
        :exc:`asyncio.TimeoutError` for you in case of timeout and is provided for
        ease of use.

        In case the event returns multiple arguments, a :class:`tuple` containing those
        arguments is returned instead. Please check the
        :ref:`documentation <discord-api-events>` for a list of events and their
        parameters.

        This function returns the **first event that meets the requirements**.

        Examples
        ---------

        Waiting for a user reply: ::

            @client.event
            async def on_message(message):
                if message.content.startswith('$greet'):
                    channel = message.channel
                    await channel.send('Say hello!')

                    def check(m):
                        return m.content == 'hello' and m.channel == channel

                    msg = await client.wait_for('message', check=check)
                    await channel.send(f'Hello {msg.author}!')

        Waiting for a thumbs up reaction from the message author: ::

            @client.event
            async def on_message(message):
                if message.content.startswith('$thumb'):
                    channel = message.channel
                    await channel.send('Send me that \N{THUMBS UP SIGN} reaction, mate')

                    def check(reaction, user):
                        return user == message.author and str(reaction.emoji) == '\N{THUMBS UP SIGN}'

                    try:
                        reaction, user = await client.wait_for('reaction_add', timeout=60.0, check=check)
                    except asyncio.TimeoutError:
                        await channel.send('\N{THUMBS DOWN SIGN}')
                    else:
                        await channel.send('\N{THUMBS UP SIGN}')


        Parameters
        ------------
        event: :class:`str`
            The event name, similar to the :ref:`event reference <discord-api-events>`,
            but without the ``on_`` prefix, to wait for.
        check: Optional[Callable[..., :class:`bool`]]
            A predicate to check what to wait for. The arguments must meet the
            parameters of the event being waited for.
        timeout: Optional[:class:`float`]
            The number of seconds to wait before timing out and raising
            :exc:`asyncio.TimeoutError`.

        Raises
        -------
        asyncio.TimeoutError
            If a timeout is provided and it was reached.

        Returns
        --------
        Any
            Returns no arguments, a single argument, or a :class:`tuple` of multiple
            arguments that mirrors the parameters passed in the
            :ref:`event reference <discord-api-events>`.
        """

        future = self.loop.create_future()
        if check is None:
            def _check(*args):
                return True
            check = _check

        ev = event.lower()
        try:
            listeners = self._listeners[ev]
        except KeyError:
            listeners = []
            self._listeners[ev] = listeners

        listeners.append((future, check))
        return asyncio.wait_for(future, timeout)

    # event registration

    def event(self, coro):
        """A decorator that registers an event to listen to.

        You can find more info about the events on the :ref:`documentation below <discord-api-events>`.

        The events must be a :ref:`coroutine <coroutine>`, if not, :exc:`TypeError` is raised.

        Example
        ---------

        .. code-block:: python3

            @client.event
            async def on_ready():
                print('Ready!')

        Raises
        --------
        TypeError
            The coroutine passed is not actually a coroutine.
        """

        if not asyncio.iscoroutinefunction(coro):
            raise TypeError('event registered must be a coroutine function')

        setattr(self, coro.__name__, coro)
        log.debug('%s has successfully been registered as an event', coro.__name__)
        return coro

    async def change_presence(self, *, activity=None, status=None, afk=False):
        """|coro|

        Changes the client's presence.

        Example
        ---------

        .. code-block:: python3

            game = discord.Game("with the API")
            await client.change_presence(status=discord.Status.idle, activity=game)

        Parameters
        ----------
        activity: Optional[:class:`.BaseActivity`]
            The activity being done. ``None`` if no currently active activity is done.
        status: Optional[:class:`.Status`]
            Indicates what status to change to. If ``None``, then
            :attr:`.Status.online` is used.
        afk: Optional[:class:`bool`]
            Indicates if you are going AFK. This allows the discord
            client to know how to handle push notifications better
            for you in case you are actually idle and not lying.

        Raises
        ------
        :exc:`.InvalidArgument`
            If the ``activity`` parameter is not the proper type.
        """

        if status is None:
            status = 'online'
            status_enum = Status.online
        elif status is Status.offline:
            status = 'invisible'
            status_enum = Status.offline
        else:
            status_enum = status
            status = str(status)

        await self.ws.change_presence(activity=activity, status=status, afk=afk)

        for guild in self._connection.guilds:
            me = guild.me
            if me is None:
                continue

            if activity is not None:
                me.activities = (activity,)
            else:
                me.activities = ()

            me.status = status_enum

    # Guild stuff

    def fetch_guilds(self, *, limit: int = 100, before: SnowflakeTime = None, after: SnowflakeTime = None) -> List[Guild]:
        """Retrieves an :class:`.AsyncIterator` that enables receiving your guilds.

        .. note::

            Using this, you will only receive :attr:`.Guild.owner`, :attr:`.Guild.icon`,
            :attr:`.Guild.id`, and :attr:`.Guild.name` per :class:`.Guild`.

        .. note::

            This method is an API call. For general usage, consider :attr:`guilds` instead.

        Examples
        ---------

        Usage ::

            async for guild in client.fetch_guilds(limit=150):
                print(guild.name)

        Flattening into a list ::

            guilds = await client.fetch_guilds(limit=150).flatten()
            # guilds is now a list of Guild...

        All parameters are optional.

        Parameters
        -----------
        limit: Optional[:class:`int`]
            The number of guilds to retrieve.
            If ``None``, it retrieves every guild you have access to. Note, however,
            that this would make it a slow operation.
            Defaults to ``100``.
        before: Union[:class:`.abc.Snowflake`, :class:`datetime.datetime`]
            Retrieves guilds before this date or object.
            If a datetime is provided, it is recommended to use a UTC aware datetime.
            If the datetime is naive, it is assumed to be local time.
        after: Union[:class:`.abc.Snowflake`, :class:`datetime.datetime`]
            Retrieve guilds after this date or object.
            If a datetime is provided, it is recommended to use a UTC aware datetime.
            If the datetime is naive, it is assumed to be local time.

        Raises
        ------
        :exc:`.HTTPException`
            Getting the guilds failed.

        Yields
        --------
        :class:`.Guild`
            The guild with the guild data parsed.
        """
        return GuildIterator(self, limit=limit, before=before, after=after)

    async def fetch_template(self, code):
        """|coro|

        Gets a :class:`.Template` from a discord.new URL or code.

        Parameters
        -----------
        code: Union[:class:`.Template`, :class:`str`]
            The Discord Template Code or URL (must be a discord.new URL).

        Raises
        -------
        :exc:`.NotFound`
            The template is invalid.
        :exc:`.HTTPException`
            Getting the template failed.

        Returns
        --------
        :class:`.Template`
            The template from the URL/code.
        """
        code = utils.resolve_template(code)
        data = await self.http.get_template(code)
        return Template(data=data, state=self._connection) # type: ignore

    async def fetch_guild(self, guild_id):
        """|coro|

        Retrieves a :class:`.Guild` from an ID.

        .. note::

            Using this, you will **not** receive :attr:`.Guild.channels`, :attr:`.Guild.members`,
            :attr:`.Member.activity` and :attr:`.Member.voice` per :class:`.Member`.

        .. note::

            This method is an API call. For general usage, consider :meth:`get_guild` instead.

        Parameters
        -----------
        guild_id: :class:`int`
            The guild's ID to fetch from.

        Raises
        ------
        :exc:`.Forbidden`
            You do not have access to the guild.
        :exc:`.HTTPException`
            Getting the guild failed.

        Returns
        --------
        :class:`.Guild`
            The guild from the ID.
        """
        data = await self.http.get_guild(guild_id)
        return Guild(data=data, state=self._connection)

    async def create_guild(self, name: str, region: Optional[VoiceRegion] = None, icon: Any = None, *, code: str = None):
        """|coro|

        Creates a :class:`.Guild`.

        Bot accounts in more than 10 guilds are not allowed to create guilds.

        Parameters
        ----------
        name: :class:`str`
            The name of the guild.
        region: :class:`.VoiceRegion`
            The region for the voice communication server.
            Defaults to :attr:`.VoiceRegion.us_west`.
        icon: :class:`bytes`
            The :term:`py:bytes-like object` representing the icon. See :meth:`.ClientUser.edit`
            for more details on what is expected.
        code: Optional[:class:`str`]
            The code for a template to create the guild with.

            .. versionadded:: 1.4

        Raises
        ------
        :exc:`.HTTPException`
            Guild creation failed.
        :exc:`.InvalidArgument`
            Invalid icon image format given. Must be PNG or JPG.

        Returns
        -------
        :class:`.Guild`
            The guild created. This is not the same guild that is
            added to cache.
        """
        if icon is not None:
            icon = utils._bytes_to_base64_data(icon)

        region = region or VoiceRegion.us_west
        region_value = region.value

        if code:
            data = await self.http.create_from_template(code, name, region_value, icon)
        else:
            data = await self.http.create_guild(name, region_value, icon)
        return Guild(data=data, state=self._connection)

    # Invite management

    async def fetch_invite(self, url: Union[Invite, str], *, with_counts: bool = True, with_expiration: bool = True) -> Invite:
        """|coro|

        Gets an :class:`.Invite` from a discord.gg URL or ID.

        .. note::

            If the invite is for a guild you have not joined, the guild and channel
            attributes of the returned :class:`.Invite` will be :class:`.PartialInviteGuild` and
            :class:`.PartialInviteChannel` respectively.

        Parameters
        -----------
        url: Union[:class:`.Invite`, :class:`str`]
            The Discord invite ID or URL (must be a discord.gg URL).
        with_counts: :class:`bool`
            Whether to include count information in the invite. This fills the
            :attr:`.Invite.approximate_member_count` and :attr:`.Invite.approximate_presence_count`
            fields.
        with_expiration: :class:`bool`
            Whether to include the expiration date of the invite. This fills the
            :attr:`.Invite.expires_at` field.

            .. versionadded:: 2.0

        Raises
        -------
        :exc:`.NotFound`
            The invite has expired or is invalid.
        :exc:`.HTTPException`
            Getting the invite failed.

        Returns
        --------
        :class:`.Invite`
            The invite from the URL/ID.
        """

        invite_id = utils.resolve_invite(url)
        data = await self.http.get_invite(invite_id, with_counts=with_counts, with_expiration=with_expiration)
        return Invite.from_incomplete(state=self._connection, data=data)

    async def delete_invite(self, invite: Union[Invite, str]) -> None:
        """|coro|

        Revokes an :class:`.Invite`, URL, or ID to an invite.

        You must have the :attr:`~.Permissions.manage_channels` permission in
        the associated guild to do this.

        Parameters
        ----------
        invite: Union[:class:`.Invite`, :class:`str`]
            The invite to revoke.

        Raises
        -------
        :exc:`.Forbidden`
            You do not have permissions to revoke invites.
        :exc:`.NotFound`
            The invite is invalid or expired.
        :exc:`.HTTPException`
            Revoking the invite failed.
        """

        invite_id = utils.resolve_invite(invite)
        await self.http.delete_invite(invite_id)

    # Miscellaneous stuff

    async def fetch_widget(self, guild_id):
        """|coro|

        Gets a :class:`.Widget` from a guild ID.

        .. note::

            The guild must have the widget enabled to get this information.

        Parameters
        -----------
        guild_id: :class:`int`
            The ID of the guild.

        Raises
        -------
        :exc:`.Forbidden`
            The widget for this guild is disabled.
        :exc:`.HTTPException`
            Retrieving the widget failed.

        Returns
        --------
        :class:`.Widget`
            The guild's widget.
        """
        data = await self.http.get_widget(guild_id)

        return Widget(state=self._connection, data=data)

    async def application_info(self):
        """|coro|

        Retrieves the bot's application information.

        Raises
        -------
        :exc:`.HTTPException`
            Retrieving the information failed somehow.

        Returns
        --------
        :class:`.AppInfo`
            The bot's application information.
        """
        data = await self.http.application_info()
        if 'rpc_origins' not in data:
            data['rpc_origins'] = None
        return AppInfo(self._connection, data)

    async def fetch_user(self, user_id):
        """|coro|

        Retrieves a :class:`~discord.User` based on their ID. 
        You do not have to share any guilds with the user to get this information,
        however many operations do require that you do.

        .. note::

            This method is an API call. If you have :attr:`discord.Intents.members` and member cache enabled, consider :meth:`get_user` instead.

        Parameters
        -----------
        user_id: :class:`int`
            The user's ID to fetch from.

        Raises
        -------
        :exc:`.NotFound`
            A user with this ID does not exist.
        :exc:`.HTTPException`
            Fetching the user failed.

        Returns
        --------
        :class:`~discord.User`
            The user you requested.
        """
        data = await self.http.get_user(user_id)
        return User(state=self._connection, data=data)

    async def fetch_channel(self, channel_id):
        """|coro|

        Retrieves a :class:`.abc.GuildChannel` or :class:`.abc.PrivateChannel` with the specified ID.

        .. note::

            This method is an API call. For general usage, consider :meth:`get_channel` instead.

        .. versionadded:: 1.2

        Raises
        -------
        :exc:`.InvalidData`
            An unknown channel type was received from Discord.
        :exc:`.HTTPException`
            Retrieving the channel failed.
        :exc:`.NotFound`
            Invalid Channel ID.
        :exc:`.Forbidden`
            You do not have permission to fetch this channel.

        Returns
        --------
        Union[:class:`.abc.GuildChannel`, :class:`.abc.PrivateChannel`]
            The channel from the ID.
        """
        data = await self.http.get_channel(channel_id)

        factory, ch_type = _channel_factory(data['type'])
        if factory is None:
            raise InvalidData('Unknown channel type {type} for channel ID {id}.'.format_map(data))

        if ch_type in (ChannelType.group, ChannelType.private):
            channel = factory(me=self.user, data=data, state=self._connection)
        else:
            guild_id = int(data['guild_id'])
            guild = self.get_guild(guild_id) or Object(id=guild_id)
            channel = factory(guild=guild, state=self._connection, data=data)

        return channel

    async def fetch_webhook(self, webhook_id):
        """|coro|

        Retrieves a :class:`.Webhook` with the specified ID.

        Raises
        --------
        :exc:`.HTTPException`
            Retrieving the webhook failed.
        :exc:`.NotFound`
            Invalid webhook ID.
        :exc:`.Forbidden`
            You do not have permission to fetch this webhook.

        Returns
        ---------
        :class:`.Webhook`
            The webhook you requested.
        """
        data = await self.http.get_webhook(webhook_id)
        return Webhook.from_state(data, state=self._connection)

    async def fetch_discovery_categories(self) -> List[DiscoveryCategory]:
        """|coro|

        Retrieves a list of :class:`DiscoveryCategory` that can be
        used when editing a guild's discovery metadata.

        .. versionadded:: 2.0

        Raises
        -------
        HTTPException
            Retrieving the discovery categories failed.

        Returns
        --------
        List[:class:`DiscoveryCategory`]
            The discovery categories.
        """
        data = await self.http.get_discovery_categories()
        return [DiscoveryCategory(data=d) for d in data]

    async def create_dm(self, user):
        """|coro|

        Creates a :class:`.DMChannel` with this user.

        This should be rarely called, as this is done transparently for most
        people.

        .. versionadded:: 2.0

        Parameters
        -----------
        user: :class:`~discord.abc.Snowflake`
            The user to create a DM with.

        Returns
        -------
        :class:`.DMChannel`
            The channel that was created.
        """
        state = self._connection
        found = state._get_private_channel_by_user(user.id)
        if found:
            return found

        data = await state.http.start_private_message(user.id)
        return state.add_dm_channel(data)<|MERGE_RESOLUTION|>--- conflicted
+++ resolved
@@ -29,11 +29,7 @@
 import signal
 import sys
 import traceback
-<<<<<<< HEAD
-from typing import Any, List, Optional, Union
-=======
 from typing import Any, List, Optional, TYPE_CHECKING, Union
->>>>>>> 9b4e820b
 
 import aiohttp
 
@@ -1265,7 +1261,7 @@
     async def fetch_user(self, user_id):
         """|coro|
 
-        Retrieves a :class:`~discord.User` based on their ID. 
+        Retrieves a :class:`~discord.User` based on their ID.
         You do not have to share any guilds with the user to get this information,
         however many operations do require that you do.
 
