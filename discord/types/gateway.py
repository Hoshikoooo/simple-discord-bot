"""
The MIT License (MIT)

Copyright (c) 2015-present Rapptz

Permission is hereby granted, free of charge, to any person obtaining a
copy of this software and associated documentation files (the "Software"),
to deal in the Software without restriction, including without limitation
the rights to use, copy, modify, merge, publish, distribute, sublicense,
and/or sell copies of the Software, and to permit persons to whom the
Software is furnished to do so, subject to the following conditions:

The above copyright notice and this permission notice shall be included in
all copies or substantial portions of the Software.

THE SOFTWARE IS PROVIDED "AS IS", WITHOUT WARRANTY OF ANY KIND, EXPRESS
OR IMPLIED, INCLUDING BUT NOT LIMITED TO THE WARRANTIES OF MERCHANTABILITY,
FITNESS FOR A PARTICULAR PURPOSE AND NONINFRINGEMENT. IN NO EVENT SHALL THE
AUTHORS OR COPYRIGHT HOLDERS BE LIABLE FOR ANY CLAIM, DAMAGES OR OTHER
LIABILITY, WHETHER IN AN ACTION OF CONTRACT, TORT OR OTHERWISE, ARISING
FROM, OUT OF OR IN CONNECTION WITH THE SOFTWARE OR THE USE OR OTHER
DEALINGS IN THE SOFTWARE.
"""

from typing import List, Literal, Optional, TypedDict
from typing_extensions import NotRequired, Required

from .automod import AutoModerationAction, AutoModerationRuleTriggerType
from .activity import PartialPresenceUpdate
from .sku import Entitlement
from .voice import GuildVoiceState
from .integration import BaseIntegration, IntegrationApplication
from .role import Role
from .channel import ChannelType, StageInstance, VoiceChannelEffect
from .interactions import Interaction
from .invite import InviteTargetType
from .emoji import Emoji, PartialEmoji
from .member import MemberWithUser
from .snowflake import Snowflake
from .message import Message
from .sticker import GuildSticker
from .appinfo import GatewayAppInfo, PartialAppInfo
from .guild import Guild, UnavailableGuild
from .user import User
from .threads import Thread, ThreadMember
from .scheduled_event import GuildScheduledEvent
from .audit_log import AuditLogEntry
from .soundboard import SoundboardSound


class SessionStartLimit(TypedDict):
    total: int
    remaining: int
    reset_after: int
    max_concurrency: int


class Gateway(TypedDict):
    url: str


class GatewayBot(Gateway):
    shards: int
    session_start_limit: SessionStartLimit


class ReadyEvent(TypedDict):
    v: int
    user: User
    guilds: List[UnavailableGuild]
    session_id: str
    resume_gateway_url: str
    shard: List[int]  # shard_id, num_shards
    application: GatewayAppInfo


ResumedEvent = Literal[None]

MessageCreateEvent = Message


class MessageDeleteEvent(TypedDict):
    id: Snowflake
    channel_id: Snowflake
    guild_id: NotRequired[Snowflake]


class MessageDeleteBulkEvent(TypedDict):
    ids: List[Snowflake]
    channel_id: Snowflake
    guild_id: NotRequired[Snowflake]


class MessageUpdateEvent(Message):
    channel_id: Snowflake


class MessageReactionAddEvent(TypedDict):
    user_id: Snowflake
    channel_id: Snowflake
    message_id: Snowflake
    emoji: PartialEmoji
    member: NotRequired[MemberWithUser]
    guild_id: NotRequired[Snowflake]
    message_author_id: NotRequired[Snowflake]
    burst: bool
    burst_colors: NotRequired[List[str]]


class MessageReactionRemoveEvent(TypedDict):
    user_id: Snowflake
    channel_id: Snowflake
    message_id: Snowflake
    emoji: PartialEmoji
    guild_id: NotRequired[Snowflake]
    burst: bool


class MessageReactionRemoveAllEvent(TypedDict):
    message_id: Snowflake
    channel_id: Snowflake
    guild_id: NotRequired[Snowflake]


class MessageReactionRemoveEmojiEvent(TypedDict):
    emoji: PartialEmoji
    message_id: Snowflake
    channel_id: Snowflake
    guild_id: NotRequired[Snowflake]


InteractionCreateEvent = Interaction


PresenceUpdateEvent = PartialPresenceUpdate


UserUpdateEvent = User


class InviteCreateEvent(TypedDict):
    channel_id: Snowflake
    code: str
    created_at: str
    max_age: int
    max_uses: int
    temporary: bool
    uses: Literal[0]
    guild_id: NotRequired[Snowflake]
    inviter: NotRequired[User]
    target_type: NotRequired[InviteTargetType]
    target_user: NotRequired[User]
    target_application: NotRequired[PartialAppInfo]


class InviteDeleteEvent(TypedDict):
    channel_id: Snowflake
    code: str
    guild_id: NotRequired[Snowflake]


class _ChannelEvent(TypedDict):
    id: Snowflake
    type: ChannelType


ChannelCreateEvent = ChannelUpdateEvent = ChannelDeleteEvent = _ChannelEvent


class ChannelPinsUpdateEvent(TypedDict):
    channel_id: Snowflake
    guild_id: NotRequired[Snowflake]
    last_pin_timestamp: NotRequired[Optional[str]]


class ThreadCreateEvent(Thread, total=False):
    newly_created: bool
    members: List[ThreadMember]


ThreadUpdateEvent = Thread


class ThreadDeleteEvent(TypedDict):
    id: Snowflake
    guild_id: Snowflake
    parent_id: Snowflake
    type: ChannelType


class ThreadListSyncEvent(TypedDict):
    guild_id: Snowflake
    threads: List[Thread]
    members: List[ThreadMember]
    channel_ids: NotRequired[List[Snowflake]]


class ThreadMemberUpdate(ThreadMember):
    guild_id: Snowflake


class ThreadMembersUpdate(TypedDict):
    id: Snowflake
    guild_id: Snowflake
    member_count: int
    added_members: NotRequired[List[ThreadMember]]
    removed_member_ids: NotRequired[List[Snowflake]]


class GuildMemberAddEvent(MemberWithUser):
    guild_id: Snowflake


class GuildMemberRemoveEvent(TypedDict):
    guild_id: Snowflake
    user: User


class GuildMemberUpdateEvent(TypedDict):
    guild_id: Snowflake
    roles: List[Snowflake]
    user: User
    avatar: Optional[str]
    joined_at: Optional[str]
    flags: int
    nick: NotRequired[str]
    premium_since: NotRequired[Optional[str]]
    deaf: NotRequired[bool]
    mute: NotRequired[bool]
    pending: NotRequired[bool]
    communication_disabled_until: NotRequired[str]


class GuildEmojisUpdateEvent(TypedDict):
    guild_id: Snowflake
    emojis: List[Emoji]


class GuildStickersUpdateEvent(TypedDict):
    guild_id: Snowflake
    stickers: List[GuildSticker]


GuildCreateEvent = GuildUpdateEvent = Guild
GuildDeleteEvent = UnavailableGuild


class _GuildBanEvent(TypedDict):
    guild_id: Snowflake
    user: User


GuildBanAddEvent = GuildBanRemoveEvent = _GuildBanEvent


class _GuildRoleEvent(TypedDict):
    guild_id: Snowflake
    role: Role


class GuildRoleDeleteEvent(TypedDict):
    guild_id: Snowflake
    role_id: Snowflake


GuildRoleCreateEvent = GuildRoleUpdateEvent = _GuildRoleEvent


class GuildMembersChunkEvent(TypedDict):
    guild_id: Snowflake
    members: List[MemberWithUser]
    chunk_index: int
    chunk_count: int
    not_found: NotRequired[List[Snowflake]]
    presences: NotRequired[List[PresenceUpdateEvent]]
    nonce: NotRequired[str]


class GuildIntegrationsUpdateEvent(TypedDict):
    guild_id: Snowflake


class _IntegrationEvent(BaseIntegration, total=False):
    guild_id: Required[Snowflake]
    role_id: Optional[Snowflake]
    enable_emoticons: bool
    subscriber_count: int
    revoked: bool
    application: IntegrationApplication


IntegrationCreateEvent = IntegrationUpdateEvent = _IntegrationEvent


class IntegrationDeleteEvent(TypedDict):
    id: Snowflake
    guild_id: Snowflake
    application_id: NotRequired[Snowflake]


class WebhooksUpdateEvent(TypedDict):
    guild_id: Snowflake
    channel_id: Snowflake


StageInstanceCreateEvent = StageInstanceUpdateEvent = StageInstanceDeleteEvent = StageInstance

GuildScheduledEventCreateEvent = GuildScheduledEventUpdateEvent = GuildScheduledEventDeleteEvent = GuildScheduledEvent


class _GuildScheduledEventUsersEvent(TypedDict):
    guild_scheduled_event_id: Snowflake
    user_id: Snowflake
    guild_id: Snowflake


GuildScheduledEventUserAdd = GuildScheduledEventUserRemove = _GuildScheduledEventUsersEvent

VoiceStateUpdateEvent = GuildVoiceState
VoiceChannelEffectSendEvent = VoiceChannelEffect


class VoiceServerUpdateEvent(TypedDict):
    token: str
    guild_id: Snowflake
    endpoint: Optional[str]


class TypingStartEvent(TypedDict):
    channel_id: Snowflake
    user_id: Snowflake
    timestamp: int
    guild_id: NotRequired[Snowflake]
    member: NotRequired[MemberWithUser]


class AutoModerationActionExecution(TypedDict):
    guild_id: Snowflake
    action: AutoModerationAction
    rule_id: Snowflake
    rule_trigger_type: AutoModerationRuleTriggerType
    user_id: Snowflake
    channel_id: NotRequired[Snowflake]
    message_id: NotRequired[Snowflake]
    alert_system_message_id: NotRequired[Snowflake]
    content: str
    matched_keyword: Optional[str]
    matched_content: Optional[str]


class GuildAuditLogEntryCreate(AuditLogEntry):
    guild_id: Snowflake


<<<<<<< HEAD
GuildSoundBoardSoundCreateEvent = SoundboardSound


class GuildSoundBoardSoundDeleteEvent(TypedDict):
    sound_id: Snowflake
    guild_id: Snowflake
=======
EntitlementCreateEvent = EntitlementUpdateEvent = EntitlementDeleteEvent = Entitlement
>>>>>>> ef094404
<|MERGE_RESOLUTION|>--- conflicted
+++ resolved
@@ -319,6 +319,13 @@
 VoiceStateUpdateEvent = GuildVoiceState
 VoiceChannelEffectSendEvent = VoiceChannelEffect
 
+GuildSoundBoardSoundCreateEvent = SoundboardSound
+
+
+class GuildSoundBoardSoundDeleteEvent(TypedDict):
+    sound_id: Snowflake
+    guild_id: Snowflake
+
 
 class VoiceServerUpdateEvent(TypedDict):
     token: str
@@ -352,13 +359,4 @@
     guild_id: Snowflake
 
 
-<<<<<<< HEAD
-GuildSoundBoardSoundCreateEvent = SoundboardSound
-
-
-class GuildSoundBoardSoundDeleteEvent(TypedDict):
-    sound_id: Snowflake
-    guild_id: Snowflake
-=======
-EntitlementCreateEvent = EntitlementUpdateEvent = EntitlementDeleteEvent = Entitlement
->>>>>>> ef094404
+EntitlementCreateEvent = EntitlementUpdateEvent = EntitlementDeleteEvent = Entitlement