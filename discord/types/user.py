"""
The MIT License (MIT)

Copyright (c) 2015-present Rapptz

Permission is hereby granted, free of charge, to any person obtaining a
copy of this software and associated documentation files (the "Software"),
to deal in the Software without restriction, including without limitation
the rights to use, copy, modify, merge, publish, distribute, sublicense,
and/or sell copies of the Software, and to permit persons to whom the
Software is furnished to do so, subject to the following conditions:

The above copyright notice and this permission notice shall be included in
all copies or substantial portions of the Software.

THE SOFTWARE IS PROVIDED "AS IS", WITHOUT WARRANTY OF ANY KIND, EXPRESS
OR IMPLIED, INCLUDING BUT NOT LIMITED TO THE WARRANTIES OF MERCHANTABILITY,
FITNESS FOR A PARTICULAR PURPOSE AND NONINFRINGEMENT. IN NO EVENT SHALL THE
AUTHORS OR COPYRIGHT HOLDERS BE LIABLE FOR ANY CLAIM, DAMAGES OR OTHER
LIABILITY, WHETHER IN AN ACTION OF CONTRACT, TORT OR OTHERWISE, ARISING
FROM, OUT OF OR IN CONNECTION WITH THE SOFTWARE OR THE USE OR OTHER
DEALINGS IN THE SOFTWARE.
"""

from .snowflake import Snowflake
from typing import Literal, Optional, TypedDict
from typing_extensions import NotRequired


class PartialUser(TypedDict):
    id: Snowflake
    username: str
    discriminator: str
    avatar: Optional[str]
<<<<<<< HEAD
    avatar_decoration: NotRequired[str]
=======
    global_name: Optional[str]
>>>>>>> 51263236


PremiumType = Literal[0, 1, 2, 3]


class User(PartialUser, total=False):
    bot: bool
    system: bool
    mfa_enabled: bool
    locale: str
    verified: bool
    email: Optional[str]
    flags: int
    premium_type: PremiumType
    public_flags: int<|MERGE_RESOLUTION|>--- conflicted
+++ resolved
@@ -32,11 +32,8 @@
     username: str
     discriminator: str
     avatar: Optional[str]
-<<<<<<< HEAD
+    global_name: Optional[str]
     avatar_decoration: NotRequired[str]
-=======
-    global_name: Optional[str]
->>>>>>> 51263236
 
 
 PremiumType = Literal[0, 1, 2, 3]
