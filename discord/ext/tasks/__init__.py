import asyncio
import datetime
import aiohttp
import websockets
import discord
import inspect
import logging
import sys
import traceback

from discord.backoff import ExponentialBackoff

log = logging.getLogger(__name__)

class Loop:
    """A background task helper that abstracts the loop and reconnection logic for you.

    The main interface to create this is through :func:`loop`.
    """
    def __init__(self, coro, seconds, hours, minutes, provider, count, reconnect, loop):
        self.coro = coro
        self.reconnect = reconnect
        self.loop = loop or asyncio.get_event_loop()
        self.count = count
        self._current_loop = 0
        self._task = None
        self._injected = None
        self._valid_exception = (
            OSError,
            discord.HTTPException,
            discord.GatewayNotFound,
            discord.ConnectionClosed,
            aiohttp.ClientError,
            asyncio.TimeoutError,
            websockets.InvalidHandshake,
            websockets.WebSocketProtocolError,
        )

        self._before_loop = None
        self._after_loop = None
        self._is_being_cancelled = False
        self._has_failed = False
        self._stop_next_iteration = False

        if self.count is not None and self.count <= 0:
            raise ValueError('count must be greater than 0 or None.')

        self.change_interval(seconds=seconds, minutes=minutes, hours=hours)
        self._last_iteration = None
        self._next_iteration = None

        if provider is not None:
            self._provider = provider

        for coro in (self._provider, self.coro):
            if not inspect.iscoroutinefunction(coro):
                raise TypeError('Expected coroutine function, not {0.__name__!r}.'.format(type(coro)))

    async def _call_loop_function(self, name, *args, **kwargs):
        coro = getattr(self, '_' + name)
        if coro is None:
            return

        if self._injected is not None:
            return await coro(self._injected, *args, **kwargs)
        else:
            return await coro(*args, **kwargs)

    async def _loop(self, *args, **kwargs):
        backoff = ExponentialBackoff()
        await self._call_loop_function('before_loop')
        sleep_until = discord.utils.sleep_until
        self._next_iteration = datetime.datetime.now(datetime.timezone.utc)
        try:
            while True:
                self._last_iteration = self._next_iteration
                self._next_iteration = await self._get_next_sleep_time()
                try:
                    await self.coro(*args, **kwargs)
                    now = datetime.datetime.now(datetime.timezone.utc)
                    if now > self._next_iteration:
                        self._next_iteration = now
                except self._valid_exception as exc:
                    if not self.reconnect:
                        raise
                    await asyncio.sleep(backoff.delay())
                else:
                    if self._stop_next_iteration:
                        return
                    self._current_loop += 1
                    if self._current_loop == self.count:
                        break

                    await sleep_until(self._next_iteration)
        except asyncio.CancelledError:
            self._is_being_cancelled = True
            raise
        except Exception as exc:
            self._has_failed = True
            await self._call_loop_function('error', exc)
            raise exc
        finally:
            await self._call_loop_function('after_loop')
            self._is_being_cancelled = False
            self._current_loop = 0
            self._stop_next_iteration = False
            self._has_failed = False

    def __get__(self, obj, objtype):
        if obj is None:
            return self

        copy = Loop(self.coro, seconds=self.seconds, hours=self.hours, minutes=self.minutes,
                               count=self.count, reconnect=self.reconnect, loop=self.loop)
        copy._injected = obj
        setattr(obj, self.coro.__name__, copy)
        return copy

    @property
    def current_loop(self):
        """:class:`int`: The current iteration of the loop."""
        return self._current_loop

    @property
    def next_iteration(self):
        """Optional[:class:`datetime.datetime`]: When the next iteration of the loop will occur.

        .. versionadded:: 1.3
        """
        if self._task is None and self._sleep:
            return None
        elif self._task and self._task.done() or self._stop_next_iteration:
            return None
        return self._next_iteration

    def start(self, *args, **kwargs):
        r"""Starts the internal task in the event loop.

        Parameters
        ------------
        \*args
            The arguments to use.
        \*\*kwargs
            The keyword arguments to use.

        Raises
        --------
        RuntimeError
            A task has already been launched and is running.

        Returns
        ---------
        :class:`asyncio.Task`
            The task that has been created.
        """

        if self._task is not None and not self._task.done():
            raise RuntimeError('Task is already launched and is not completed.')

        if self._injected is not None:
            args = (self._injected, *args)

        self._task = self.loop.create_task(self._loop(*args, **kwargs))
        return self._task

    def stop(self):
        r"""Gracefully stops the task from running.

        Unlike :meth:`cancel`\, this allows the task to finish its
        current iteration before gracefully exiting.

        .. note::

            If the internal function raises an error that can be
            handled before finishing then it will retry until
            it succeeds.

            If this is undesirable, either remove the error handling
            before stopping via :meth:`clear_exception_types` or
            use :meth:`cancel` instead.

        .. versionadded:: 1.2
        """
        if self._task and not self._task.done():
            self._stop_next_iteration = True

    def _can_be_cancelled(self):
        return not self._is_being_cancelled and self._task and not self._task.done()

    def cancel(self):
        """Cancels the internal task, if it is running."""
        if self._can_be_cancelled():
            self._task.cancel()

    def restart(self, *args, **kwargs):
        r"""A convenience method to restart the internal task.

        .. note::

            Due to the way this function works, the task is not
            returned like :meth:`start`.

        Parameters
        ------------
        \*args
            The arguments to to use.
        \*\*kwargs
            The keyword arguments to use.
        """

        def restart_when_over(fut, *, args=args, kwargs=kwargs):
            self._task.remove_done_callback(restart_when_over)
            self.start(*args, **kwargs)

        if self._can_be_cancelled():
            self._task.add_done_callback(restart_when_over)
            self._task.cancel()

    def add_exception_type(self, *exceptions):
        r"""Adds exception types to be handled during the reconnect logic.

        By default the exception types handled are those handled by
        :meth:`discord.Client.connect`\, which includes a lot of internet disconnection
        errors.

        This function is useful if you're interacting with a 3rd party library that
        raises its own set of exceptions.

        Parameters
        ------------
        \*exceptions: Type[:class:`BaseException`]
            An argument list of exception classes to handle.

        Raises
        --------
        TypeError
            An exception passed is either not a class or not inherited from :class:`BaseException`.
        """

        for exc in exceptions:
            if not inspect.isclass(exc):
                raise TypeError('{0!r} must be a class.'.format(exc))
            if not issubclass(exc, BaseException):
                raise TypeError('{0!r} must inherit from BaseException.'.format(exc))

        self._valid_exception = (*self._valid_exception, *exceptions)

    def clear_exception_types(self):
        """Removes all exception types that are handled.

        .. note::

            This operation obviously cannot be undone!
        """
        self._valid_exception = tuple()

    def remove_exception_type(self, *exceptions):
        r"""Removes exception types from being handled during the reconnect logic.

        Parameters
        ------------
        \*exceptions: Type[:class:`BaseException`]
            An argument list of exception classes to handle.

        Returns
        ---------
        :class:`bool`
            Whether all exceptions were successfully removed.
        """
        old_length = len(self._valid_exception)
        self._valid_exception = tuple(x for x in self._valid_exception if x not in exceptions)
        return len(self._valid_exception) == old_length - len(exceptions)

    def get_task(self):
        """Optional[:class:`asyncio.Task`]: Fetches the internal task or ``None`` if there isn't one running."""
        return self._task

    def is_being_cancelled(self):
        """Whether the task is being cancelled."""
        return self._is_being_cancelled

    def failed(self):
        """:class:`bool`: Whether the internal task has failed.

        .. versionadded:: 1.2
        """
        return self._has_failed

    def is_running(self):
        """:class:`bool`: Check if the task is currently running.

        .. versionadded:: 1.4
        """
        return not bool(self._task.done()) if self._task else False

    async def _error(self, exception):
        print('Unhandled exception in internal background task {0.__name__!r}.'.format(self.coro), file=sys.stderr)
        traceback.print_exception(type(exception), exception, exception.__traceback__, file=sys.stderr)

    def before_loop(self, coro):
        """A decorator that registers a coroutine to be called before the loop starts running.

        This is useful if you want to wait for some bot state before the loop starts,
        such as :meth:`discord.Client.wait_until_ready`.

        The coroutine must take no arguments (except ``self`` in a class context).

        Parameters
        ------------
        coro: :ref:`coroutine <coroutine>`
            The coroutine to register before the loop runs.

        Raises
        -------
        TypeError
            The function was not a coroutine.
        """

        if not inspect.iscoroutinefunction(coro):
            raise TypeError('Expected coroutine function, received {0.__name__!r}.'.format(type(coro)))

        self._before_loop = coro
        return coro

    def after_loop(self, coro):
        """A decorator that register a coroutine to be called after the loop finished running.

        The coroutine must take no arguments (except ``self`` in a class context).

        .. note::

            This coroutine is called even during cancellation. If it is desirable
            to tell apart whether something was cancelled or not, check to see
            whether :meth:`is_being_cancelled` is ``True`` or not.

        Parameters
        ------------
        coro: :ref:`coroutine <coroutine>`
            The coroutine to register after the loop finishes.

        Raises
        -------
        TypeError
            The function was not a coroutine.
        """

        if not inspect.iscoroutinefunction(coro):
            raise TypeError('Expected coroutine function, received {0.__name__!r}.'.format(type(coro)))

        self._after_loop = coro
        return coro

    def error(self, coro):
        """A decorator that registers a coroutine to be called if the task encounters an unhandled exception.

        The coroutine must take only one argument the exception raised (except ``self`` in a class context).

        By default this prints to :data:`sys.stderr` however it could be
        overridden to have a different implementation.

        .. versionadded:: 1.4

        Parameters
        ------------
        coro: :ref:`coroutine <coroutine>`
            The coroutine to register in the event of an unhandled exception.

        Raises
        -------
        TypeError
            The function was not a coroutine.
        """
        if not inspect.iscoroutinefunction(coro):
            raise TypeError('Expected coroutine function, received {0.__name__!r}.'.format(type(coro)))

        self._error = coro
        return coro

    async def _provider(self):
        return self._sleep

    async def _get_next_sleep_time(self):
        sleep_time = await self._call_loop_function('provider')

        if isinstance(sleep_time, (int, float)):
            sleep_time = datetime.timedelta(seconds=sleep_time)

        if isinstance(sleep_time, datetime.datetime):
            if sleep_time.tzinfo is None:
                sleep_time = sleep_time.replace(tzinfo=datetime.timezone.utc)
            return sleep_time
        elif isinstance(sleep_time, datetime.timedelta):
            return self._last_iteration + sleep_time

        raise TypeError('Unsupported sleep time type, received {0.__name__!r}.'.format(type(sleep_time)))

    def change_interval(self, *, seconds=0, minutes=0, hours=0):
        """Changes the interval for the sleep time.

        .. note::

            This only applies on the next loop iteration. If it is desirable for the change of interval
            to be applied right away, cancel the task with :meth:`cancel`.

        .. versionadded:: 1.2

        Parameters
        ------------
        seconds: :class:`float`
            The number of seconds between every iteration.
        minutes: :class:`float`
            The number of minutes between every iteration.
        hours: :class:`float`
            The number of hours between every iteration.

        Raises
        -------
        ValueError
            An invalid value was given.
        """

        sleep = seconds + (minutes * 60.0) + (hours * 3600.0)
        if sleep < 0:
            raise ValueError('Total number of seconds cannot be less than zero.')

        self._sleep = sleep
        self.seconds = seconds
        self.hours = hours
        self.minutes = minutes

def loop(*, seconds=0, minutes=0, hours=0, provider=None, count=None, reconnect=True, loop=None):
    """A decorator that schedules a task in the background for you with
    optional reconnect logic. The decorator returns a :class:`Loop`.

    Parameters
    ------------
    seconds: :class:`float`
        The number of seconds between every iteration.
    minutes: :class:`float`
        The number of minutes between every iteration.
    hours: :class:`float`
        The number of hours between every iteration.
    provider: Optional[callable]
        A custom callable which would be called to determine how long
        to wait between each iteration, this should return a number of seconds,
        :class:`datetime.timedelta` or :class:`datetime.datetime`.
    count: Optional[:class:`int`]
        The number of loops to do, ``None`` if it should be an
        infinite loop.
    reconnect: :class:`bool`
        Whether to handle errors and restart the task
        using an exponential back-off algorithm similar to the
        one used in :meth:`discord.Client.connect`.
    loop: :class:`asyncio.AbstractEventLoop`
        The loop to use to register the task, if not given
        defaults to :func:`asyncio.get_event_loop`.

    Raises
    --------
    ValueError
        An invalid value was given.
    TypeError
        The function was not a coroutine.
    """
    def decorator(func):
<<<<<<< HEAD
        return Loop(func, seconds=seconds, minutes=minutes, hours=hours,
                          provider=provider, count=count, reconnect=reconnect, loop=loop)
=======
        kwargs = {
            'seconds': seconds,
            'minutes': minutes,
            'hours': hours,
            'count': count,
            'reconnect': reconnect,
            'loop': loop
        }
        return Loop(func, **kwargs)
>>>>>>> 540a88b7
    return decorator<|MERGE_RESOLUTION|>--- conflicted
+++ resolved
@@ -463,18 +463,14 @@
         The function was not a coroutine.
     """
     def decorator(func):
-<<<<<<< HEAD
-        return Loop(func, seconds=seconds, minutes=minutes, hours=hours,
-                          provider=provider, count=count, reconnect=reconnect, loop=loop)
-=======
         kwargs = {
             'seconds': seconds,
             'minutes': minutes,
             'hours': hours,
+            'provider': provider,
             'count': count,
             'reconnect': reconnect,
             'loop': loop
         }
         return Loop(func, **kwargs)
->>>>>>> 540a88b7
     return decorator