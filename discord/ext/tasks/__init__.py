"""
The MIT License (MIT)

Copyright (c) 2015-present Rapptz

Permission is hereby granted, free of charge, to any person obtaining a
copy of this software and associated documentation files (the "Software"),
to deal in the Software without restriction, including without limitation
the rights to use, copy, modify, merge, publish, distribute, sublicense,
and/or sell copies of the Software, and to permit persons to whom the
Software is furnished to do so, subject to the following conditions:

The above copyright notice and this permission notice shall be included in
all copies or substantial portions of the Software.

THE SOFTWARE IS PROVIDED "AS IS", WITHOUT WARRANTY OF ANY KIND, EXPRESS
OR IMPLIED, INCLUDING BUT NOT LIMITED TO THE WARRANTIES OF MERCHANTABILITY,
FITNESS FOR A PARTICULAR PURPOSE AND NONINFRINGEMENT. IN NO EVENT SHALL THE
AUTHORS OR COPYRIGHT HOLDERS BE LIABLE FOR ANY CLAIM, DAMAGES OR OTHER
LIABILITY, WHETHER IN AN ACTION OF CONTRACT, TORT OR OTHERWISE, ARISING
FROM, OUT OF OR IN CONNECTION WITH THE SOFTWARE OR THE USE OR OTHER
DEALINGS IN THE SOFTWARE.
"""

import asyncio
import datetime
import aiohttp
import discord
import inspect
import logging
import sys
import traceback

from collections.abc import Sequence
from discord.backoff import ExponentialBackoff

log = logging.getLogger(__name__)

<<<<<<< HEAD
class SleepHandle:
    __slots__ = ('future', 'loop', 'handle')

    def __init__(self, dt, *, loop):
        self.loop = loop
        self.future = future = loop.create_future()
        relative_delta = discord.utils.compute_timedelta(dt)
        self.handle = loop.call_later(relative_delta, future.set_result, True)

    def recalculate(self, dt):
        self.handle.cancel()
        relative_delta = discord.utils.compute_timedelta(dt)
        self.handle = self.loop.call_later(relative_delta, self.future.set_result, True)

    def wait(self):
        return self.future

    def done(self):
        return self.future.done()

    def cancel(self):
        self.handle.cancel()
        self.future.cancel()

=======
__all__ = (
    'loop',
)
>>>>>>> 99fc9505

class Loop:
    """A background task helper that abstracts the loop and reconnection logic for you.

    The main interface to create this is through :func:`loop`.
    """
    def __init__(self, coro, seconds, hours, minutes, time, count, reconnect, loop):
        self.coro = coro
        self.reconnect = reconnect
        self.loop = loop
        self.count = count
        self._current_loop = 0
        self._handle = None
        self._task = None
        self._injected = None
        self._valid_exception = (
            OSError,
            discord.GatewayNotFound,
            discord.ConnectionClosed,
            aiohttp.ClientError,
            asyncio.TimeoutError,
        )

        self._before_loop = None
        self._after_loop = None
        self._is_being_cancelled = False
        self._has_failed = False
        self._stop_next_iteration = False

        if self.count is not None and self.count <= 0:
            raise ValueError('count must be greater than 0 or None.')

        self.change_interval(seconds=seconds, minutes=minutes, hours=hours, time=time)
        self._last_iteration_failed = False
        self._last_iteration = None
        self._next_iteration = None

        if not inspect.iscoroutinefunction(self.coro):
            raise TypeError(f'Expected coroutine function, not {type(self.coro).__name__!r}.')

    async def _call_loop_function(self, name, *args, **kwargs):
        coro = getattr(self, '_' + name)
        if coro is None:
            return

        if self._injected is not None:
            await coro(self._injected, *args, **kwargs)
        else:
            await coro(*args, **kwargs)

    def _try_sleep_until(self, dt):
        self._handle = SleepHandle(dt=dt, loop=self.loop)
        return self._handle.wait()

    async def _loop(self, *args, **kwargs):
        backoff = ExponentialBackoff()
        await self._call_loop_function('before_loop')
        sleep_until = discord.utils.sleep_until
        self._last_iteration_failed = False
        if self._time is not None:
            # the time index should be prepared every time the internal loop is started
            self._prepare_time_index()
            self._next_iteration = self._get_next_sleep_time()
        else:
            self._next_iteration = datetime.datetime.now(datetime.timezone.utc)
        try:
            await self._try_sleep_until(self._next_iteration)
            while True:
                if not self._last_iteration_failed:
                    self._last_iteration = self._next_iteration
                    self._next_iteration = self._get_next_sleep_time()
                try:
                    await self.coro(*args, **kwargs)
                    self._last_iteration_failed = False
                except self._valid_exception:
                    self._last_iteration_failed = True
                    if not self.reconnect:
                        raise
                    await asyncio.sleep(backoff.delay())
                else:
                    if self._stop_next_iteration:
                        return

                    now = datetime.datetime.now(datetime.timezone.utc)
                    if now > self._next_iteration:
                        self._prepare_time_index(now)
                        self._next_iteration = now

                    self._current_loop += 1
                    if self._current_loop == self.count:
                        break

                    await self._try_sleep_until(self._next_iteration)
        except asyncio.CancelledError:
            self._is_being_cancelled = True
            raise
        except Exception as exc:
            self._has_failed = True
            await self._call_loop_function('error', exc)
            raise exc
        finally:
            await self._call_loop_function('after_loop')
            self._handle.cancel()
            self._is_being_cancelled = False
            self._current_loop = 0
            self._stop_next_iteration = False
            self._has_failed = False

    def __get__(self, obj, objtype):
        if obj is None:
            return self

        copy = Loop(
            self.coro, 
            seconds=self._seconds, 
            hours=self._hours, 
            minutes=self._minutes,
            count=self.count,
            time=self._time, 
            reconnect=self.reconnect, 
            loop=self.loop,
        )
        copy._injected = obj
        copy._before_loop = self._before_loop
        copy._after_loop = self._after_loop
        copy._error = self._error
        setattr(obj, self.coro.__name__, copy)
        return copy

    @property
    def seconds(self):
        """Optional[:class:`float`]: Read-only value for the number of seconds
        between each iteration. ``None`` if an explicit ``time`` value was passed instead.

        .. versionadded:: 2.0
        """
        return self._seconds
    
    @property
    def minutes(self):
        """Optional[:class:`float`]: Read-only value for the number of minutes
        between each iteration. ``None`` if an explicit ``time`` value was passed instead.

        .. versionadded:: 2.0
        """
        return self._minutes
    
    @property
    def hours(self):
        """Optional[:class:`float`]: Read-only value for the number of hours
        between each iteration. ``None`` if an explicit ``time`` value was passed instead.

        .. versionadded:: 2.0
        """
        return self._hours

    @property
    def time(self):
        """Optional[List[:class:`datetime.time`]]: Read-only list for the exact times this loop runs at.
        ``None`` if relative times were passed instead.

        .. versionadded:: 2.0
        """
        if self._time is not None:
            return self._time.copy()

    @property
    def current_loop(self):
        """:class:`int`: The current iteration of the loop."""
        return self._current_loop

    @property
    def next_iteration(self):
        """Optional[:class:`datetime.datetime`]: When the next iteration of the loop will occur.

        .. versionadded:: 1.3
        """
        if self._task is None:
            return None
        elif self._task and self._task.done() or self._stop_next_iteration:
            return None
        return self._next_iteration

    async def __call__(self, *args, **kwargs):
        r"""|coro|

        Calls the internal callback that the task holds.

        .. versionadded:: 1.6

        Parameters
        ------------
        \*args
            The arguments to use.
        \*\*kwargs
            The keyword arguments to use.
        """

        if self._injected is not None:
            args = (self._injected, *args)

        return await self.coro(*args, **kwargs)

    def start(self, *args, **kwargs):
        r"""Starts the internal task in the event loop.

        Parameters
        ------------
        \*args
            The arguments to use.
        \*\*kwargs
            The keyword arguments to use.

        Raises
        --------
        RuntimeError
            A task has already been launched and is running.

        Returns
        ---------
        :class:`asyncio.Task`
            The task that has been created.
        """

        if self._task is not None and not self._task.done():
            raise RuntimeError('Task is already launched and is not completed.')

        if self._injected is not None:
            args = (self._injected, *args)

        if self.loop is None:
            self.loop = asyncio.get_event_loop()

        self._task = self.loop.create_task(self._loop(*args, **kwargs))
        return self._task

    def stop(self):
        r"""Gracefully stops the task from running.

        Unlike :meth:`cancel`\, this allows the task to finish its
        current iteration before gracefully exiting.

        .. note::

            If the internal function raises an error that can be
            handled before finishing then it will retry until
            it succeeds.

            If this is undesirable, either remove the error handling
            before stopping via :meth:`clear_exception_types` or
            use :meth:`cancel` instead.

        .. versionadded:: 1.2
        """
        if self._task and not self._task.done():
            self._stop_next_iteration = True

    def _can_be_cancelled(self):
        return not self._is_being_cancelled and self._task and not self._task.done()

    def cancel(self):
        """Cancels the internal task, if it is running."""
        if self._can_be_cancelled():
            self._task.cancel()

    def restart(self, *args, **kwargs):
        r"""A convenience method to restart the internal task.

        .. note::

            Due to the way this function works, the task is not
            returned like :meth:`start`.

        Parameters
        ------------
        \*args
            The arguments to to use.
        \*\*kwargs
            The keyword arguments to use.
        """

        def restart_when_over(fut, *, args=args, kwargs=kwargs):
            self._task.remove_done_callback(restart_when_over)
            self.start(*args, **kwargs)

        if self._can_be_cancelled():
            self._task.add_done_callback(restart_when_over)
            self._task.cancel()

    def add_exception_type(self, *exceptions):
        r"""Adds exception types to be handled during the reconnect logic.

        By default the exception types handled are those handled by
        :meth:`discord.Client.connect`\, which includes a lot of internet disconnection
        errors.

        This function is useful if you're interacting with a 3rd party library that
        raises its own set of exceptions.

        Parameters
        ------------
        \*exceptions: Type[:class:`BaseException`]
            An argument list of exception classes to handle.

        Raises
        --------
        TypeError
            An exception passed is either not a class or not inherited from :class:`BaseException`.
        """

        for exc in exceptions:
            if not inspect.isclass(exc):
                raise TypeError(f'{exc!r} must be a class.')
            if not issubclass(exc, BaseException):
                raise TypeError(f'{exc!r} must inherit from BaseException.')

        self._valid_exception = (*self._valid_exception, *exceptions)

    def clear_exception_types(self):
        """Removes all exception types that are handled.

        .. note::

            This operation obviously cannot be undone!
        """
        self._valid_exception = tuple()

    def remove_exception_type(self, *exceptions):
        r"""Removes exception types from being handled during the reconnect logic.

        Parameters
        ------------
        \*exceptions: Type[:class:`BaseException`]
            An argument list of exception classes to handle.

        Returns
        ---------
        :class:`bool`
            Whether all exceptions were successfully removed.
        """
        old_length = len(self._valid_exception)
        self._valid_exception = tuple(x for x in self._valid_exception if x not in exceptions)
        return len(self._valid_exception) == old_length - len(exceptions)

    def get_task(self):
        """Optional[:class:`asyncio.Task`]: Fetches the internal task or ``None`` if there isn't one running."""
        return self._task

    def is_being_cancelled(self):
        """Whether the task is being cancelled."""
        return self._is_being_cancelled

    def failed(self):
        """:class:`bool`: Whether the internal task has failed.

        .. versionadded:: 1.2
        """
        return self._has_failed

    def is_running(self):
        """:class:`bool`: Check if the task is currently running.

        .. versionadded:: 1.4
        """
        return not bool(self._task.done()) if self._task else False

    async def _error(self, *args):
        exception = args[-1]
        print(f'Unhandled exception in internal background task {self.coro.__name__!r}.', file=sys.stderr)
        traceback.print_exception(type(exception), exception, exception.__traceback__, file=sys.stderr)

    def before_loop(self, coro):
        """A decorator that registers a coroutine to be called before the loop starts running.

        This is useful if you want to wait for some bot state before the loop starts,
        such as :meth:`discord.Client.wait_until_ready`.

        The coroutine must take no arguments (except ``self`` in a class context).

        Parameters
        ------------
        coro: :ref:`coroutine <coroutine>`
            The coroutine to register before the loop runs.

        Raises
        -------
        TypeError
            The function was not a coroutine.
        """

        if not inspect.iscoroutinefunction(coro):
<<<<<<< HEAD
            raise TypeError(f'Expected coroutine function, received {type(coro).__name__!r}.')
=======
            raise TypeError(f'Expected coroutine function, received {coro.__class__.__name__!r}.')
>>>>>>> 99fc9505

        self._before_loop = coro
        return coro

    def after_loop(self, coro):
        """A decorator that register a coroutine to be called after the loop finished running.

        The coroutine must take no arguments (except ``self`` in a class context).

        .. note::

            This coroutine is called even during cancellation. If it is desirable
            to tell apart whether something was cancelled or not, check to see
            whether :meth:`is_being_cancelled` is ``True`` or not.

        Parameters
        ------------
        coro: :ref:`coroutine <coroutine>`
            The coroutine to register after the loop finishes.

        Raises
        -------
        TypeError
            The function was not a coroutine.
        """

        if not inspect.iscoroutinefunction(coro):
<<<<<<< HEAD
            raise TypeError(f'Expected coroutine function, received {type(coro).__name__!r}.')
=======
            raise TypeError(f'Expected coroutine function, received {coro.__class__.__name__!r}.')
>>>>>>> 99fc9505

        self._after_loop = coro
        return coro

    def error(self, coro):
        """A decorator that registers a coroutine to be called if the task encounters an unhandled exception.

        The coroutine must take only one argument the exception raised (except ``self`` in a class context).

        By default this prints to :data:`sys.stderr` however it could be
        overridden to have a different implementation.

        .. versionadded:: 1.4

        Parameters
        ------------
        coro: :ref:`coroutine <coroutine>`
            The coroutine to register in the event of an unhandled exception.

        Raises
        -------
        TypeError
            The function was not a coroutine.
        """
        if not inspect.iscoroutinefunction(coro):
<<<<<<< HEAD
            raise TypeError(f'Expected coroutine function, received {type(coro).__name__!r}.')
=======
            raise TypeError(f'Expected coroutine function, received {coro.__class__.__name__!r}.')
>>>>>>> 99fc9505

        self._error = coro
        return coro

    def _get_next_sleep_time(self):
        if self._sleep is not None:
            return self._last_iteration + datetime.timedelta(seconds=self._sleep)

        if self._time_index >= len(self._time):
            self._time_index = 0
            if self._current_loop == 0:
                # if we're at the last index on the first iteration, we need to sleep until tomorrow
                return datetime.datetime.combine(datetime.datetime.now(datetime.timezone.utc) + datetime.timedelta(days=1), self._time[0])

        next_time = self._time[self._time_index]

        if self._current_loop == 0:
            self._time_index += 1
            return datetime.datetime.combine(datetime.datetime.now(datetime.timezone.utc), next_time)

        next_date = self._last_iteration
        if self._time_index == 0:
            # we can assume that the earliest time should be scheduled for "tomorrow"
            next_date += datetime.timedelta(days=1)

        self._time_index += 1
        return datetime.datetime.combine(next_date, next_time)

    def _prepare_time_index(self, now=None):
        # now kwarg should be a datetime.datetime representing the time "now"
        # to calculate the next time index from

        # pre-condition: self._time is set
        time_now = (now or datetime.datetime.now(datetime.timezone.utc).replace(microsecond=0)).timetz()
        for idx, time in enumerate(self._time):
            if time >= time_now:
                self._time_index = idx
                break
        else:
            self._time_index = 0

    def _get_time_parameter(self, time, *, inst=isinstance, dt=datetime.time, utc=datetime.timezone.utc):
        if inst(time, dt):
            ret = time if time.tzinfo is not None else time.replace(tzinfo=utc)
            return [ret]
        if not inst(time, Sequence):
            raise TypeError(f'Expected datetime.time or a sequence of datetime.time for ``time``, received {type(time)!r} instead.')
        if not time:
            raise ValueError('time parameter must not be an empty sequence.')

        ret = []
        for index, t in enumerate(time):
            if not inst(t, dt):
                raise TypeError(f'Expected a sequence of {dt!r} for ``time``, received {type(t).__name__!r} at index {index} instead.')
            ret.append(t if t.tzinfo is not None else t.replace(tzinfo=utc))

        ret = sorted(set(ret)) # de-dupe and sort times
        return ret

    def change_interval(self, *, seconds=0, minutes=0, hours=0, time=None):
        """Changes the interval for the sleep time.

        .. versionadded:: 1.2

        Parameters
        ------------
        seconds: :class:`float`
            The number of seconds between every iteration.
        minutes: :class:`float`
            The number of minutes between every iteration.
        hours: :class:`float`
            The number of hours between every iteration.
        time: Union[:class:`datetime.time`, Sequence[:class:`datetime.time`]]
            The exact times to run this loop at. Either a non-empty list or a single
            value of :class:`datetime.time` should be passed.
            This cannot be used in conjunction with the relative time parameters.

            .. versionadded:: 2.0

            .. note::

                Duplicate times will be ignored, and only run once.

        Raises
        -------
        ValueError
            An invalid value was given.
        TypeError
            An invalid value for the ``time`` parameter was passed, or the
            ``time`` parameter was passed in conjunction with relative time parameters.
        """

        if time is None:
            sleep = seconds + (minutes * 60.0) + (hours * 3600.0)
            if sleep < 0:
                raise ValueError('Total number of seconds cannot be less than zero.')

            self._sleep = sleep
            self._seconds = float(seconds)
            self._hours = float(hours)
            self._minutes = float(minutes)
            self._time = None
        else:
            if any((seconds, minutes, hours)):
                raise TypeError('Cannot mix explicit time with relative time')
            self._time = self._get_time_parameter(time)
            self._sleep = self._seconds = self._minutes = self._hours = None

        if self.is_running():
            if self._time is not None:
                # prepare the next time index starting from after the last iteration
                self._prepare_time_index(now=self._last_iteration)

            self._next_iteration = self._get_next_sleep_time()
            if not self._handle.done():
                # the loop is sleeping, recalculate based on new interval
                self._handle.recalculate(self._next_iteration)


def loop(*, seconds=0, minutes=0, hours=0, count=None, time=None, reconnect=True, loop=None):
    """A decorator that schedules a task in the background for you with
    optional reconnect logic. The decorator returns a :class:`Loop`.

    Parameters
    ------------
    seconds: :class:`float`
        The number of seconds between every iteration.
    minutes: :class:`float`
        The number of minutes between every iteration.
    hours: :class:`float`
        The number of hours between every iteration.
    time: Union[:class:`datetime.time`, Sequence[:class:`datetime.time`]]
        The exact times to run this loop at. Either a non-empty list or a single
        value of :class:`datetime.time` should be passed. Timezones are supported.
        If no timezone is given for the times, it is assumed to represent UTC time. 

        This cannot be used in conjunction with the relative time parameters.

        .. note::

            Duplicate times will be ignored, and only run once.

        .. versionadded:: 2.0

    count: Optional[:class:`int`]
        The number of loops to do, ``None`` if it should be an
        infinite loop.
    reconnect: :class:`bool`
        Whether to handle errors and restart the task
        using an exponential back-off algorithm similar to the
        one used in :meth:`discord.Client.connect`.
    loop: :class:`asyncio.AbstractEventLoop`
        The loop to use to register the task, if not given
        defaults to :func:`asyncio.get_event_loop`.

    Raises
    --------
    ValueError
        An invalid value was given.
    TypeError
        The function was not a coroutine, an invalid value for the ``time`` parameter was passed,
        or ``time`` parameter was passed in conjunction with relative time parameters.
    """
    def decorator(func):
        kwargs = {
            'seconds': seconds,
            'minutes': minutes,
            'hours': hours,
            'count': count,
            'time': time,
            'reconnect': reconnect,
            'loop': loop
        }
        return Loop(func, **kwargs)
    return decorator<|MERGE_RESOLUTION|>--- conflicted
+++ resolved
@@ -36,7 +36,10 @@
 
 log = logging.getLogger(__name__)
 
-<<<<<<< HEAD
+__all__ = (
+    'loop',
+)
+
 class SleepHandle:
     __slots__ = ('future', 'loop', 'handle')
 
@@ -61,11 +64,6 @@
         self.handle.cancel()
         self.future.cancel()
 
-=======
-__all__ = (
-    'loop',
-)
->>>>>>> 99fc9505
 
 class Loop:
     """A background task helper that abstracts the loop and reconnection logic for you.
@@ -457,11 +455,7 @@
         """
 
         if not inspect.iscoroutinefunction(coro):
-<<<<<<< HEAD
-            raise TypeError(f'Expected coroutine function, received {type(coro).__name__!r}.')
-=======
             raise TypeError(f'Expected coroutine function, received {coro.__class__.__name__!r}.')
->>>>>>> 99fc9505
 
         self._before_loop = coro
         return coro
@@ -489,11 +483,7 @@
         """
 
         if not inspect.iscoroutinefunction(coro):
-<<<<<<< HEAD
-            raise TypeError(f'Expected coroutine function, received {type(coro).__name__!r}.')
-=======
             raise TypeError(f'Expected coroutine function, received {coro.__class__.__name__!r}.')
->>>>>>> 99fc9505
 
         self._after_loop = coro
         return coro
@@ -519,11 +509,7 @@
             The function was not a coroutine.
         """
         if not inspect.iscoroutinefunction(coro):
-<<<<<<< HEAD
-            raise TypeError(f'Expected coroutine function, received {type(coro).__name__!r}.')
-=======
             raise TypeError(f'Expected coroutine function, received {coro.__class__.__name__!r}.')
->>>>>>> 99fc9505
 
         self._error = coro
         return coro
