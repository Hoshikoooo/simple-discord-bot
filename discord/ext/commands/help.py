# -*- coding: utf-8 -*-

"""
The MIT License (MIT)

Copyright (c) 2015-2019 Rapptz

Permission is hereby granted, free of charge, to any person obtaining a
copy of this software and associated documentation files (the "Software"),
to deal in the Software without restriction, including without limitation
the rights to use, copy, modify, merge, publish, distribute, sublicense,
and/or sell copies of the Software, and to permit persons to whom the
Software is furnished to do so, subject to the following conditions:

The above copyright notice and this permission notice shall be included in
all copies or substantial portions of the Software.

THE SOFTWARE IS PROVIDED "AS IS", WITHOUT WARRANTY OF ANY KIND, EXPRESS
OR IMPLIED, INCLUDING BUT NOT LIMITED TO THE WARRANTIES OF MERCHANTABILITY,
FITNESS FOR A PARTICULAR PURPOSE AND NONINFRINGEMENT. IN NO EVENT SHALL THE
AUTHORS OR COPYRIGHT HOLDERS BE LIABLE FOR ANY CLAIM, DAMAGES OR OTHER
LIABILITY, WHETHER IN AN ACTION OF CONTRACT, TORT OR OTHERWISE, ARISING
FROM, OUT OF OR IN CONNECTION WITH THE SOFTWARE OR THE USE OR OTHER
DEALINGS IN THE SOFTWARE.
"""

import itertools
import copy
import functools
import inspect
import re
import discord.utils

from typing import TypeVar, Generic

from .context import Context
from .core import Group, Command
from .errors import CommandError

__all__ = (
    'Paginator',
    'HelpCommand',
    'DefaultHelpCommand',
    'MinimalHelpCommand',
)

# help -> shows info of bot on top/bottom and lists subcommands
# help command -> shows detailed info of command
# help command <subcommand chain> -> same as above

# <description>

# <command signature with aliases>

# <long doc>

# Cog:
#   <command> <shortdoc>
#   <command> <shortdoc>
# Other Cog:
#   <command> <shortdoc>
# No Category:
#   <command> <shortdoc>

# Type <prefix>help command for more info on a command.
# You can also type <prefix>help category for more info on a category.

class Paginator:
    """A class that aids in paginating code blocks for Discord messages.

    .. container:: operations

        .. describe:: len(x)

            Returns the total number of characters in the paginator.

    Attributes
    -----------
    prefix: Optional[:class:`str`]
        The prefix inserted to every page. e.g. three backticks.
    suffix: Optional[:class:`str`]
        The suffix appended at the end of every page. e.g. three backticks.
    max_size: :class:`int`
        The maximum amount of codepoints allowed in a page.
    """
    def __init__(self, prefix='```', suffix='```', max_size=2000):
        self.prefix = prefix
        self.suffix = suffix
        self.max_size = max_size - (0 if suffix is None else len(suffix))
        self.clear()

    def clear(self):
        """Clears the paginator to have no pages."""
        if self.prefix is not None:
            self._current_page = [self.prefix]
            self._count = len(self.prefix) + 1 # prefix + newline
        else:
            self._current_page = []
            self._count = 0
        self._pages = []

    @property
    def _prefix_len(self):
        return len(self.prefix) if self.prefix else 0

    def add_line(self, line='', *, empty=False):
        """Adds a line to the current page.

        If the line exceeds the :attr:`max_size` then an exception
        is raised.

        Parameters
        -----------
        line: :class:`str`
            The line to add.
        empty: :class:`bool`
            Indicates if another empty line should be added.

        Raises
        ------
        RuntimeError
            The line was too big for the current :attr:`max_size`.
        """
        max_page_size = self.max_size - self._prefix_len - 2
        if len(line) > max_page_size:
            raise RuntimeError('Line exceeds maximum page size %s' % (max_page_size))

        if self._count + len(line) + 1 > self.max_size:
            self.close_page()

        self._count += len(line) + 1
        self._current_page.append(line)

        if empty:
            self._current_page.append('')
            self._count += 1

    def close_page(self):
        """Prematurely terminate a page."""
        if self.suffix is not None:
            self._current_page.append(self.suffix)
        self._pages.append('\n'.join(self._current_page))

        if self.prefix is not None:
            self._current_page = [self.prefix]
            self._count = len(self.prefix) + 1 # prefix + newline
        else:
            self._current_page = []
            self._count = 0

    def __len__(self):
        total = sum(len(p) for p in self._pages)
        return total + self._count

    @property
    def pages(self):
        """Returns the rendered list of pages."""
        # we have more than just the prefix in our current page
        if len(self._current_page) > 1:
            self.close_page()
        return self._pages

    def __repr__(self):
        fmt = '<Paginator prefix: {0.prefix} suffix: {0.suffix} max_size: {0.max_size} count: {0._count}>'
        return fmt.format(self)

def _not_overriden(f):
    f.__help_command_not_overriden__ = True
    return f

class _HelpCommandImpl(Command):
    def __init__(self, inject, *args, **kwargs):
        super().__init__(inject.command_callback, *args, **kwargs)
        self._original = inject
        self._injected = inject

    async def prepare(self, ctx):
        self._injected = injected = self._original.copy()
        injected.context = ctx
        self.callback = injected.command_callback

        on_error = injected.on_help_command_error
        if not hasattr(on_error, '__help_command_not_overriden__'):
            if self.cog is not None:
                self.on_error = self._on_error_cog_implementation
            else:
                self.on_error = on_error

        await super().prepare(ctx)

    async def _parse_arguments(self, ctx):
        # Make the parser think we don't have a cog so it doesn't
        # inject the parameter into `ctx.args`.
        original_cog = self.cog
        self.cog = None
        try:
            await super()._parse_arguments(ctx)
        finally:
            self.cog = original_cog

    async def _on_error_cog_implementation(self, dummy, ctx, error):
        await self._injected.on_help_command_error(ctx, error)

    @property
    def clean_params(self):
        result = self.params.copy()
        try:
            result.popitem(last=False)
        except Exception:
            raise ValueError('Missing context parameter') from None
        else:
            return result

    def _inject_into_cog(self, cog):
        # Warning: hacky

        # Make the cog think that get_commands returns this command
        # as well if we inject it without modifying __cog_commands__
        # since that's used for the injection and ejection of cogs.
        def wrapped_get_commands(*, _original=cog.get_commands):
            ret = _original()
            ret.append(self)
            return ret

        # Ditto here
        def wrapped_walk_commands(*, _original=cog.walk_commands):
            yield from _original()
            yield self

        functools.update_wrapper(wrapped_get_commands, cog.get_commands)
        functools.update_wrapper(wrapped_walk_commands, cog.walk_commands)
        cog.get_commands = wrapped_get_commands
        cog.walk_commands = wrapped_walk_commands
        self.cog = cog

    def _eject_cog(self):
        if self.cog is None:
            return

        # revert back into their original methods
        cog = self.cog
        cog.get_commands = cog.get_commands.__wrapped__
        cog.walk_commands = cog.walk_commands.__wrapped__
        self.cog = None

<<<<<<< HEAD
        on_error = self._injected.on_help_command_error
        try:
            on_error.__help_command_not_overriden__
        except AttributeError:
            # overridden so let's swap it with our cog specific implementation
            self.on_error = self._on_error_cog_implementation


_CT = TypeVar('_CT', bound=Context)

class HelpCommand(Generic[_CT]):
=======
class HelpCommand:
>>>>>>> 40cac30d
    r"""The base implementation for help command formatting.

    .. note::

        Internally instances of this class are deep copied every time
        the command itself is invoked to prevent a race condition
        mentioned in :issue:`2123`.

        This means that relying on the state of this class to be
        the same between command invocations would not as expected.

    Attributes
    ------------
    context: Optional[:class:`Context`]
        The context that invoked this help formatter. This is generally set after
        the help command assigned, :func:`command_callback`\, has been called.
    show_hidden: :class:`bool`
        Specifies if hidden commands should be shown in the output.
        Defaults to ``False``.
    verify_checks: :class:`bool`
        Specifies if commands should have their :attr:`.Command.checks` called
        and verified. Defaults to ``True``.
    command_attrs: :class:`dict`
        A dictionary of options to pass in for the construction of the help command.
        This allows you to change the command behaviour without actually changing
        the implementation of the command. The attributes will be the same as the
        ones passed in the :class:`.Command` constructor.
    """

    MENTION_TRANSFORMS = {
        '@everyone': '@\u200beveryone',
        '@here': '@\u200bhere',
        r'<@!?[0-9]{17,22}>': '@deleted-user',
        r'<@&[0-9]{17,22}>': '@deleted-role'
    }

    MENTION_PATTERN = re.compile('|'.join(MENTION_TRANSFORMS.keys()))

    def __new__(cls, *args, **kwargs):
        # To prevent race conditions of a single instance while also allowing
        # for settings to be passed the original arguments passed must be assigned
        # to allow for easier copies (which will be made when the help command is actually called)
        # see issue 2123
        self = super().__new__(cls)

        # Shallow copies cannot be used in this case since it is not unusual to pass
        # instances that need state, e.g. Paginator or what have you into the function
        # The keys can be safely copied as-is since they're 99.99% certain of being
        # string keys
        deepcopy = copy.deepcopy
        self.__original_kwargs__ = {
            k: deepcopy(v)
            for k, v in kwargs.items()
        }
        self.__original_args__ = deepcopy(args)
        return self

    def __init__(self, **options):
        self.show_hidden = options.pop('show_hidden', False)
        self.verify_checks = options.pop('verify_checks', True)
        self.command_attrs = attrs = options.pop('command_attrs', {})
        attrs.setdefault('name', 'help')
        attrs.setdefault('help', 'Shows this message')
        self.context = None
        self._command_impl = None

    def copy(self):
        obj = self.__class__(*self.__original_args__, **self.__original_kwargs__)
        obj._command_impl = self._command_impl
        return obj

    def _add_to_bot(self, bot):
        command = _HelpCommandImpl(self, **self.command_attrs)
        bot.add_command(command)
        self._command_impl = command

    def _remove_from_bot(self, bot):
        bot.remove_command(self._command_impl.name)
        self._command_impl._eject_cog()
        self._command_impl = None

    def get_bot_mapping(self):
        """Retrieves the bot mapping passed to :meth:`send_bot_help`."""
        bot = self.context.bot
        mapping = {
            cog: cog.get_commands()
            for cog in bot.cogs.values()
        }
        mapping[None] = [c for c in bot.all_commands.values() if c.cog is None]
        return mapping

    @property
    def clean_prefix(self):
        """The cleaned up invoke prefix. i.e. mentions are ``@name`` instead of ``<@id>``."""
        user = self.context.guild.me if self.context.guild else self.context.bot.user
        # this breaks if the prefix mention is not the bot itself but I
        # consider this to be an *incredibly* strange use case. I'd rather go
        # for this common use case rather than waste performance for the
        # odd one.
        return self.context.prefix.replace(user.mention, '@' + user.display_name)

    @property
    def invoked_with(self):
        """Similar to :attr:`Context.invoked_with` except properly handles
        the case where :meth:`Context.send_help` is used.

        If the help command was used regularly then this returns
        the :attr:`Context.invoked_with` attribute. Otherwise, if
        it the help command was called using :meth:`Context.send_help`
        then it returns the internal command name of the help command.

        Returns
        ---------
        :class:`str`
            The command name that triggered this invocation.
        """
        command_name = self._command_impl.name
        ctx = self.context
        if ctx is None or ctx.command is None or ctx.command.qualified_name != command_name:
            return command_name
        return ctx.invoked_with

    def get_command_signature(self, command):
        """Retrieves the signature portion of the help page.

        Parameters
        ------------
        command: :class:`Command`
            The command to get the signature of.

        Returns
        --------
        :class:`str`
            The signature for the command.
        """

        parent = command.full_parent_name
        if len(command.aliases) > 0:
            aliases = '|'.join(command.aliases)
            fmt = '[%s|%s]' % (command.name, aliases)
            if parent:
                fmt = parent + ' ' + fmt
            alias = fmt
        else:
            alias = command.name if not parent else parent + ' ' + command.name

        return '%s%s %s' % (self.clean_prefix, alias, command.signature)

    def remove_mentions(self, string):
        """Removes mentions from the string to prevent abuse.

        This includes ``@everyone``, ``@here``, member mentions and role mentions.
        """

        def replace(obj, *, transforms=self.MENTION_TRANSFORMS):
            return transforms.get(obj.group(0), '@invalid')

        return self.MENTION_PATTERN.sub(replace, string)

    @property
    def cog(self):
        """A property for retrieving or setting the cog for the help command.

        When a cog is set for the help command, it is as-if the help command
        belongs to that cog. All cog special methods will apply to the help
        command and it will be automatically unset on unload.

        To unbind the cog from the help command, you can set it to ``None``.

        Returns
        --------
        Optional[:class:`Cog`]
            The cog that is currently set for the help command.
        """
        return self._command_impl.cog

    @cog.setter
    def cog(self, cog):
        # Remove whatever cog is currently valid, if any
        self._command_impl._eject_cog()

        # If a new cog is set then inject it.
        if cog is not None:
            self._command_impl._inject_into_cog(cog)

    def command_not_found(self, string):
        """|maybecoro|

        A method called when a command is not found in the help command.
        This is useful to override for i18n.

        Defaults to ``No command called {0} found.``

        Parameters
        ------------
        string: :class:`str`
            The string that contains the invalid command. Note that this has
            had mentions removed to prevent abuse.

        Returns
        ---------
        :class:`str`
            The string to use when a command has not been found.
        """
        return 'No command called "{}" found.'.format(string)

    def subcommand_not_found(self, command, string):
        """|maybecoro|

        A method called when a command did not have a subcommand requested in the help command.
        This is useful to override for i18n.

        Defaults to either:

        - ``'Command "{command.qualified_name}" has no subcommands.'``
            - If there is no subcommand in the ``command`` parameter.
        - ``'Command "{command.qualified_name}" has no subcommand named {string}'``
            - If the ``command`` parameter has subcommands but not one named ``string``.

        Parameters
        ------------
        command: :class:`Command`
            The command that did not have the subcommand requested.
        string: :class:`str`
            The string that contains the invalid subcommand. Note that this has
            had mentions removed to prevent abuse.

        Returns
        ---------
        :class:`str`
            The string to use when the command did not have the subcommand requested.
        """
        if isinstance(command, Group) and len(command.all_commands) > 0:
            return 'Command "{0.qualified_name}" has no subcommand named {1}'.format(command, string)
        return 'Command "{0.qualified_name}" has no subcommands.'.format(command)

    async def filter_commands(self, commands, *, sort=False, key=None):
        """|coro|

        Returns a filtered list of commands and optionally sorts them.

        This takes into account the :attr:`verify_checks` and :attr:`show_hidden`
        attributes.

        Parameters
        ------------
        commands: Iterable[:class:`Command`]
            An iterable of commands that are getting filtered.
        sort: :class:`bool`
            Whether to sort the result.
        key: Optional[Callable[:class:`Command`, Any]]
            An optional key function to pass to :func:`py:sorted` that
            takes a :class:`Command` as its sole parameter. If ``sort`` is
            passed as ``True`` then this will default as the command name.

        Returns
        ---------
        List[:class:`Command`]
            A list of commands that passed the filter.
        """

        if sort and key is None:
            key = lambda c: c.name

        iterator = commands if self.show_hidden else filter(lambda c: not c.hidden, commands)

        if not self.verify_checks:
            # if we do not need to verify the checks then we can just
            # run it straight through normally without using await.
            return sorted(iterator, key=key) if sort else list(iterator)

        # if we're here then we need to check every command if it can run
        async def predicate(cmd):
            try:
                return await cmd.can_run(self.context)
            except CommandError:
                return False

        ret = []
        for cmd in iterator:
            valid = await predicate(cmd)
            if valid:
                ret.append(cmd)

        if sort:
            ret.sort(key=key)
        return ret

    def get_max_size(self, commands):
        """Returns the largest name length of the specified command list.

        Parameters
        ------------
        commands: Sequence[:class:`Command`]
            A sequence of commands to check for the largest size.

        Returns
        --------
        :class:`int`
            The maximum width of the commands.
        """

        as_lengths = (
            discord.utils._string_width(c.name)
            for c in commands
        )
        return max(as_lengths, default=0)

    def get_destination(self):
        """Returns the :class:`abc.Messageable` where the help command will be output.

        You can override this method to customise the behaviour.

        By default this returns the context's channel.
        """
        return self.context.channel

    async def send_error_message(self, error):
        """|coro|

        Handles the implementation when an error happens in the help command.
        For example, the result of :meth:`command_not_found` or
        :meth:`command_has_no_subcommand_found` will be passed here.

        You can override this method to customise the behaviour.

        By default, this sends the error message to the destination
        specified by :meth:`get_destination`.

        .. note::

            You can access the invocation context with :attr:`HelpCommand.context`.

        Parameters
        ------------
        error: :class:`str`
            The error message to display to the user. Note that this has
            had mentions removed to prevent abuse.
        """
        destination = self.get_destination()
        await destination.send(error)

    @_not_overriden
    async def on_help_command_error(self, ctx, error):
        """|coro|

        The help command's error handler, as specified by :ref:`ext_commands_error_handler`.

        Useful to override if you need some specific behaviour when the error handler
        is called.

        By default this method does nothing and just propagates to the default
        error handlers.

        Parameters
        ------------
        ctx: :class:`Context`
            The invocation context.
        error: :class:`CommandError`
            The error that was raised.
        """
        pass

    async def send_bot_help(self, mapping):
        """|coro|

        Handles the implementation of the bot command page in the help command.
        This function is called when the help command is called with no arguments.

        It should be noted that this method does not return anything -- rather the
        actual message sending should be done inside this method. Well behaved subclasses
        should use :meth:`get_destination` to know where to send, as this is a customisation
        point for other users.

        You can override this method to customise the behaviour.

        .. note::

            You can access the invocation context with :attr:`HelpCommand.context`.

            Also, the commands in the mapping are not filtered. To do the filtering
            you will have to call :meth:`filter_commands` yourself.

        Parameters
        ------------
        mapping: Mapping[Optional[:class:`Cog`], List[:class:`Command`]]
            A mapping of cogs to commands that have been requested by the user for help.
            The key of the mapping is the :class:`~.commands.Cog` that the command belongs to, or
            ``None`` if there isn't one, and the value is a list of commands that belongs to that cog.
        """
        return None

    async def send_cog_help(self, cog):
        """|coro|

        Handles the implementation of the cog page in the help command.
        This function is called when the help command is called with a cog as the argument.

        It should be noted that this method does not return anything -- rather the
        actual message sending should be done inside this method. Well behaved subclasses
        should use :meth:`get_destination` to know where to send, as this is a customisation
        point for other users.

        You can override this method to customise the behaviour.

        .. note::

            You can access the invocation context with :attr:`HelpCommand.context`.

            To get the commands that belong to this cog see :meth:`Cog.get_commands`.
            The commands returned not filtered. To do the filtering you will have to call
            :meth:`filter_commands` yourself.

        Parameters
        -----------
        cog: :class:`Cog`
            The cog that was requested for help.
        """
        return None

    async def send_group_help(self, group):
        """|coro|

        Handles the implementation of the group page in the help command.
        This function is called when the help command is called with a group as the argument.

        It should be noted that this method does not return anything -- rather the
        actual message sending should be done inside this method. Well behaved subclasses
        should use :meth:`get_destination` to know where to send, as this is a customisation
        point for other users.

        You can override this method to customise the behaviour.

        .. note::

            You can access the invocation context with :attr:`HelpCommand.context`.

            To get the commands that belong to this group without aliases see
            :attr:`Group.commands`. The commands returned not filtered. To do the
            filtering you will have to call :meth:`filter_commands` yourself.

        Parameters
        -----------
        group: :class:`Group`
            The group that was requested for help.
        """
        return None

    async def send_command_help(self, command):
        """|coro|

        Handles the implementation of the single command page in the help command.

        It should be noted that this method does not return anything -- rather the
        actual message sending should be done inside this method. Well behaved subclasses
        should use :meth:`get_destination` to know where to send, as this is a customisation
        point for other users.

        You can override this method to customise the behaviour.

        .. note::

            You can access the invocation context with :attr:`HelpCommand.context`.

        .. admonition:: Showing Help
            :class: helpful

            There are certain attributes and methods that are helpful for a help command
            to show such as the following:

            - :attr:`Command.help`
            - :attr:`Command.brief`
            - :attr:`Command.short_doc`
            - :attr:`Command.description`
            - :meth:`get_command_signature`

            There are more than just these attributes but feel free to play around with
            these to help you get started to get the output that you want.

        Parameters
        -----------
        command: :class:`Command`
            The command that was requested for help.
        """
        return None

    async def prepare_help_command(self, ctx, command=None):
        """|coro|

        A low level method that can be used to prepare the help command
        before it does anything. For example, if you need to prepare
        some state in your subclass before the command does its processing
        then this would be the place to do it.

        The default implementation does nothing.

        .. note::

            This is called *inside* the help command callback body. So all
            the usual rules that happen inside apply here as well.

        Parameters
        -----------
        ctx: :class:`Context`
            The invocation context.
        command: Optional[:class:`str`]
            The argument passed to the help command.
        """
        pass

    async def command_callback(self, ctx, *, command=None):
        """|coro|

        The actual implementation of the help command.

        It is not recommended to override this method and instead change
        the behaviour through the methods that actually get dispatched.

        - :meth:`send_bot_help`
        - :meth:`send_cog_help`
        - :meth:`send_group_help`
        - :meth:`send_command_help`
        - :meth:`get_destination`
        - :meth:`command_not_found`
        - :meth:`subcommand_not_found`
        - :meth:`send_error_message`
        - :meth:`on_help_command_error`
        - :meth:`prepare_help_command`
        """
        await self.prepare_help_command(ctx, command)
        bot = ctx.bot

        if command is None:
            mapping = self.get_bot_mapping()
            return await self.send_bot_help(mapping)

        # Check if it's a cog
        cog = bot.get_cog(command)
        if cog is not None:
            return await self.send_cog_help(cog)

        maybe_coro = discord.utils.maybe_coroutine

        # If it's not a cog then it's a command.
        # Since we want to have detailed errors when someone
        # passes an invalid subcommand, we need to walk through
        # the command group chain ourselves.
        keys = command.split(' ')
        cmd = bot.all_commands.get(keys[0])
        if cmd is None:
            string = await maybe_coro(self.command_not_found, self.remove_mentions(keys[0]))
            return await self.send_error_message(string)

        for key in keys[1:]:
            try:
                found = cmd.all_commands.get(key)
            except AttributeError:
                string = await maybe_coro(self.subcommand_not_found, cmd, self.remove_mentions(key))
                return await self.send_error_message(string)
            else:
                if found is None:
                    string = await maybe_coro(self.subcommand_not_found, cmd, self.remove_mentions(key))
                    return await self.send_error_message(string)
                cmd = found

        if isinstance(cmd, Group):
            return await self.send_group_help(cmd)
        else:
            return await self.send_command_help(cmd)

class DefaultHelpCommand(HelpCommand[_CT]):
    """The implementation of the default help command.

    This inherits from :class:`HelpCommand`.

    It extends it with the following attributes.

    Attributes
    ------------
    width: :class:`int`
        The maximum number of characters that fit in a line.
        Defaults to 80.
    sort_commands: :class:`bool`
        Whether to sort the commands in the output alphabetically. Defaults to ``True``.
    dm_help: Optional[:class:`bool`]
        A tribool that indicates if the help command should DM the user instead of
        sending it to the channel it received it from. If the boolean is set to
        ``True``, then all help output is DM'd. If ``False``, none of the help
        output is DM'd. If ``None``, then the bot will only DM when the help
        message becomes too long (dictated by more than :attr:`dm_help_threshold` characters).
        Defaults to ``False``.
    dm_help_threshold: Optional[:class:`int`]
        The number of characters the paginator must accumulate before getting DM'd to the
        user if :attr:`dm_help` is set to ``None``. Defaults to 1000.
    indent: :class:`int`
        How much to intend the commands from a heading. Defaults to ``2``.
    commands_heading: :class:`str`
        The command list's heading string used when the help command is invoked with a category name.
        Useful for i18n. Defaults to ``"Commands:"``
    no_category: :class:`str`
        The string used when there is a command which does not belong to any category(cog).
        Useful for i18n. Defaults to ``"No Category"``
    paginator: :class:`Paginator`
        The paginator used to paginate the help command output.
    """

    def __init__(self, **options):
        self.width = options.pop('width', 80)
        self.indent = options.pop('indent', 2)
        self.sort_commands = options.pop('sort_commands', True)
        self.dm_help = options.pop('dm_help', False)
        self.dm_help_threshold = options.pop('dm_help_threshold', 1000)
        self.commands_heading = options.pop('commands_heading', "Commands:")
        self.no_category = options.pop('no_category', 'No Category')
        self.paginator = options.pop('paginator', None)

        if self.paginator is None:
            self.paginator = Paginator()

        super().__init__(**options)

    def shorten_text(self, text):
        """Shortens text to fit into the :attr:`width`."""
        if len(text) > self.width:
            return text[:self.width - 3] + '...'
        return text

    def get_ending_note(self):
        """Returns help command's ending note. This is mainly useful to override for i18n purposes."""
        command_name = self.invoked_with
        return "Type {0}{1} command for more info on a command.\n" \
               "You can also type {0}{1} category for more info on a category.".format(self.clean_prefix, command_name)

    def add_indented_commands(self, commands, *, heading, max_size=None):
        """Indents a list of commands after the specified heading.

        The formatting is added to the :attr:`paginator`.

        The default implementation is the command name indented by
        :attr:`indent` spaces, padded to ``max_size`` followed by
        the command's :attr:`Command.short_doc` and then shortened
        to fit into the :attr:`width`.

        Parameters
        -----------
        commands: Sequence[:class:`Command`]
            A list of commands to indent for output.
        heading: :class:`str`
            The heading to add to the output. This is only added
            if the list of commands is greater than 0.
        max_size: Optional[:class:`int`]
            The max size to use for the gap between indents.
            If unspecified, calls :meth:`get_max_size` on the
            commands parameter.
        """

        if not commands:
            return

        self.paginator.add_line(heading)
        max_size = max_size or self.get_max_size(commands)

        get_width = discord.utils._string_width
        for command in commands:
            name = command.name
            width = max_size - (get_width(name) - len(name))
            entry = '{0}{1:<{width}} {2}'.format(self.indent * ' ', name, command.short_doc, width=width)
            self.paginator.add_line(self.shorten_text(entry))

    async def send_pages(self):
        """A helper utility to send the page output from :attr:`paginator` to the destination."""
        destination = self.get_destination()
        for page in self.paginator.pages:
            await destination.send(page)

    def add_command_formatting(self, command):
        """A utility function to format the non-indented block of commands and groups.

        Parameters
        ------------
        command: :class:`Command`
            The command to format.
        """

        if command.description:
            self.paginator.add_line(command.description, empty=True)

        signature = self.get_command_signature(command)
        self.paginator.add_line(signature, empty=True)

        if command.help:
            try:
                self.paginator.add_line(command.help, empty=True)
            except RuntimeError:
                for line in command.help.splitlines():
                    self.paginator.add_line(line)
                self.paginator.add_line()

    def get_destination(self):
        ctx = self.context
        if self.dm_help is True:
            return ctx.author
        elif self.dm_help is None and len(self.paginator) > self.dm_help_threshold:
            return ctx.author
        else:
            return ctx.channel

    async def prepare_help_command(self, ctx, command):
        self.paginator.clear()
        await super().prepare_help_command(ctx, command)

    async def send_bot_help(self, mapping):
        ctx = self.context
        bot = ctx.bot

        if bot.description:
            # <description> portion
            self.paginator.add_line(bot.description, empty=True)

        no_category = '\u200b{0.no_category}:'.format(self)
        def get_category(command, *, no_category=no_category):
            cog = command.cog
            return cog.qualified_name + ':' if cog is not None else no_category

        filtered = await self.filter_commands(bot.commands, sort=True, key=get_category)
        max_size = self.get_max_size(filtered)
        to_iterate = itertools.groupby(filtered, key=get_category)

        # Now we can add the commands to the page.
        for category, commands in to_iterate:
            commands = sorted(commands, key=lambda c: c.name) if self.sort_commands else list(commands)
            self.add_indented_commands(commands, heading=category, max_size=max_size)

        note = self.get_ending_note()
        if note:
            self.paginator.add_line()
            self.paginator.add_line(note)

        await self.send_pages()

    async def send_command_help(self, command):
        self.add_command_formatting(command)
        self.paginator.close_page()
        await self.send_pages()

    async def send_group_help(self, group):
        self.add_command_formatting(group)

        filtered = await self.filter_commands(group.commands, sort=self.sort_commands)
        self.add_indented_commands(filtered, heading=self.commands_heading)

        if filtered:
            note = self.get_ending_note()
            if note:
                self.paginator.add_line()
                self.paginator.add_line(note)

        await self.send_pages()

    async def send_cog_help(self, cog):
        if cog.description:
            self.paginator.add_line(cog.description, empty=True)

        filtered = await self.filter_commands(cog.get_commands(), sort=self.sort_commands)
        self.add_indented_commands(filtered, heading=self.commands_heading)

        note = self.get_ending_note()
        if note:
            self.paginator.add_line()
            self.paginator.add_line(note)

        await self.send_pages()

class MinimalHelpCommand(HelpCommand[_CT]):
    """An implementation of a help command with minimal output.

    This inherits from :class:`HelpCommand`.

    Attributes
    ------------
    sort_commands: :class:`bool`
        Whether to sort the commands in the output alphabetically. Defaults to ``True``.
    commands_heading: :class:`str`
        The command list's heading string used when the help command is invoked with a category name.
        Useful for i18n. Defaults to ``"Commands"``
    aliases_heading: :class:`str`
        The alias list's heading string used to list the aliases of the command. Useful for i18n.
        Defaults to ``"Aliases:"``.
    dm_help: Optional[:class:`bool`]
        A tribool that indicates if the help command should DM the user instead of
        sending it to the channel it received it from. If the boolean is set to
        ``True``, then all help output is DM'd. If ``False``, none of the help
        output is DM'd. If ``None``, then the bot will only DM when the help
        message becomes too long (dictated by more than :attr:`dm_help_threshold` characters).
        Defaults to ``False``.
    dm_help_threshold: Optional[:class:`int`]
        The number of characters the paginator must accumulate before getting DM'd to the
        user if :attr:`dm_help` is set to ``None``. Defaults to 1000.
    no_category: :class:`str`
        The string used when there is a command which does not belong to any category(cog).
        Useful for i18n. Defaults to ``"No Category"``
    paginator: :class:`Paginator`
        The paginator used to paginate the help command output.
    """

    def __init__(self, **options):
        self.sort_commands = options.pop('sort_commands', True)
        self.commands_heading = options.pop('commands_heading', "Commands")
        self.dm_help = options.pop('dm_help', False)
        self.dm_help_threshold = options.pop('dm_help_threshold', 1000)
        self.aliases_heading = options.pop('aliases_heading', "Aliases:")
        self.no_category = options.pop('no_category', 'No Category')
        self.paginator = options.pop('paginator', None)

        if self.paginator is None:
            self.paginator = Paginator(suffix=None, prefix=None)

        super().__init__(**options)

    async def send_pages(self):
        """A helper utility to send the page output from :attr:`paginator` to the destination."""
        destination = self.get_destination()
        for page in self.paginator.pages:
            await destination.send(page)

    def get_opening_note(self):
        """Returns help command's opening note. This is mainly useful to override for i18n purposes.

        The default implementation returns ::

            Use `{prefix}{command_name} [command]` for more info on a command.
            You can also use `{prefix}{command_name} [category]` for more info on a category.

        """
        command_name = self.invoked_with
        return "Use `{0}{1} [command]` for more info on a command.\n" \
               "You can also use `{0}{1} [category]` for more info on a category.".format(self.clean_prefix, command_name)

    def get_command_signature(self, command):
        return '%s%s %s' % (self.clean_prefix, command.qualified_name, command.signature)

    def get_ending_note(self):
        """Return the help command's ending note. This is mainly useful to override for i18n purposes.

        The default implementation does nothing.
        """
        return None

    def add_bot_commands_formatting(self, commands, heading):
        """Adds the minified bot heading with commands to the output.

        The formatting should be added to the :attr:`paginator`.

        The default implementation is a bold underline heading followed
        by commands separated by an EN SPACE (U+2002) in the next line.

        Parameters
        -----------
        commands: Sequence[:class:`Command`]
            A list of commands that belong to the heading.
        heading: :class:`str`
            The heading to add to the line.
        """
        if commands:
            # U+2002 Middle Dot
            joined = '\u2002'.join(c.name for c in commands)
            self.paginator.add_line('__**%s**__' % heading)
            self.paginator.add_line(joined)

    def add_subcommand_formatting(self, command):
        """Adds formatting information on a subcommand.

        The formatting should be added to the :attr:`paginator`.

        The default implementation is the prefix and the :attr:`Command.qualified_name`
        optionally followed by an En dash and the command's :attr:`Command.short_doc`.

        Parameters
        -----------
        command: :class:`Command`
            The command to show information of.
        """
        fmt = '{0}{1} \N{EN DASH} {2}' if command.short_doc else '{0}{1}'
        self.paginator.add_line(fmt.format(self.clean_prefix, command.qualified_name, command.short_doc))

    def add_aliases_formatting(self, aliases):
        """Adds the formatting information on a command's aliases.

        The formatting should be added to the :attr:`paginator`.

        The default implementation is the :attr:`aliases_heading` bolded
        followed by a comma separated list of aliases.

        This is not called if there are no aliases to format.

        Parameters
        -----------
        aliases: Sequence[:class:`str`]
            A list of aliases to format.
        """
        self.paginator.add_line('**%s** %s' % (self.aliases_heading, ', '.join(aliases)), empty=True)

    def add_command_formatting(self, command):
        """A utility function to format commands and groups.

        Parameters
        ------------
        command: :class:`Command`
            The command to format.
        """

        if command.description:
            self.paginator.add_line(command.description, empty=True)

        signature = self.get_command_signature(command)
        if command.aliases:
            self.paginator.add_line(signature)
            self.add_aliases_formatting(command.aliases)
        else:
            self.paginator.add_line(signature, empty=True)

        if command.help:
            try:
                self.paginator.add_line(command.help, empty=True)
            except RuntimeError:
                for line in command.help.splitlines():
                    self.paginator.add_line(line)
                self.paginator.add_line()

    def get_destination(self):
        ctx = self.context
        if self.dm_help is True:
            return ctx.author
        elif self.dm_help is None and len(self.paginator) > self.dm_help_threshold:
            return ctx.author
        else:
            return ctx.channel

    async def prepare_help_command(self, ctx, command):
        self.paginator.clear()
        await super().prepare_help_command(ctx, command)

    async def send_bot_help(self, mapping):
        ctx = self.context
        bot = ctx.bot

        if bot.description:
            self.paginator.add_line(bot.description, empty=True)

        note = self.get_opening_note()
        if note:
            self.paginator.add_line(note, empty=True)

        no_category = '\u200b{0.no_category}'.format(self)
        def get_category(command, *, no_category=no_category):
            cog = command.cog
            return cog.qualified_name if cog is not None else no_category

        filtered = await self.filter_commands(bot.commands, sort=True, key=get_category)
        to_iterate = itertools.groupby(filtered, key=get_category)

        for category, commands in to_iterate:
            commands = sorted(commands, key=lambda c: c.name) if self.sort_commands else list(commands)
            self.add_bot_commands_formatting(commands, category)

        note = self.get_ending_note()
        if note:
            self.paginator.add_line()
            self.paginator.add_line(note)

        await self.send_pages()

    async def send_cog_help(self, cog):
        bot = self.context.bot
        if bot.description:
            self.paginator.add_line(bot.description, empty=True)

        note = self.get_opening_note()
        if note:
            self.paginator.add_line(note, empty=True)

        filtered = await self.filter_commands(cog.get_commands(), sort=self.sort_commands)
        if filtered:
            self.paginator.add_line('**%s %s**' % (cog.qualified_name, self.commands_heading))
            for command in filtered:
                self.add_subcommand_formatting(command)

            note = self.get_ending_note()
            if note:
                self.paginator.add_line()
                self.paginator.add_line(note)

        await self.send_pages()

    async def send_group_help(self, group):
        self.add_command_formatting(group)

        filtered = await self.filter_commands(group.commands, sort=self.sort_commands)
        if filtered:
            note = self.get_opening_note()
            if note:
                self.paginator.add_line(note, empty=True)

            self.paginator.add_line('**%s**' % self.commands_heading)
            for command in filtered:
                self.add_subcommand_formatting(command)

            note = self.get_ending_note()
            if note:
                self.paginator.add_line()
                self.paginator.add_line(note)

        await self.send_pages()

    async def send_command_help(self, command):
        self.add_command_formatting(command)
        self.paginator.close_page()
        await self.send_pages()<|MERGE_RESOLUTION|>--- conflicted
+++ resolved
@@ -243,21 +243,10 @@
         cog.walk_commands = cog.walk_commands.__wrapped__
         self.cog = None
 
-<<<<<<< HEAD
-        on_error = self._injected.on_help_command_error
-        try:
-            on_error.__help_command_not_overriden__
-        except AttributeError:
-            # overridden so let's swap it with our cog specific implementation
-            self.on_error = self._on_error_cog_implementation
-
 
 _CT = TypeVar('_CT', bound=Context)
 
 class HelpCommand(Generic[_CT]):
-=======
-class HelpCommand:
->>>>>>> 40cac30d
     r"""The base implementation for help command formatting.
 
     .. note::
