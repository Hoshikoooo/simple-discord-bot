# -*- coding: utf-8 -*-

"""
The MIT License (MIT)

Copyright (c) 2015-2019 Rapptz

Permission is hereby granted, free of charge, to any person obtaining a
copy of this software and associated documentation files (the "Software"),
to deal in the Software without restriction, including without limitation
the rights to use, copy, modify, merge, publish, distribute, sublicense,
and/or sell copies of the Software, and to permit persons to whom the
Software is furnished to do so, subject to the following conditions:

The above copyright notice and this permission notice shall be included in
all copies or substantial portions of the Software.

THE SOFTWARE IS PROVIDED "AS IS", WITHOUT WARRANTY OF ANY KIND, EXPRESS
OR IMPLIED, INCLUDING BUT NOT LIMITED TO THE WARRANTIES OF MERCHANTABILITY,
FITNESS FOR A PARTICULAR PURPOSE AND NONINFRINGEMENT. IN NO EVENT SHALL THE
AUTHORS OR COPYRIGHT HOLDERS BE LIABLE FOR ANY CLAIM, DAMAGES OR OTHER
LIABILITY, WHETHER IN AN ACTION OF CONTRACT, TORT OR OTHERWISE, ARISING
FROM, OUT OF OR IN CONNECTION WITH THE SOFTWARE OR THE USE OR OTHER
DEALINGS IN THE SOFTWARE.
"""

import asyncio
import functools
import inspect
import typing

import discord

from .errors import *
from .cooldowns import Cooldown, BucketType, CooldownMapping
from .view import quoted_word
from . import converter as converters
<<<<<<< HEAD
from .context import Context
=======
from ._types import _BaseCommand
from .cog import Cog
>>>>>>> 3a8214a1

__all__ = ['Command', 'Group', 'GroupMixin', 'command', 'group',
           'has_role', 'has_permissions', 'has_any_role', 'check',
           'bot_has_role', 'bot_has_permissions', 'bot_has_any_role',
           'cooldown', 'guild_only', 'is_owner', 'is_nsfw']

def wrap_callback(coro):
    @functools.wraps(coro)
    async def wrapped(*args, **kwargs):
        try:
            ret = await coro(*args, **kwargs)
        except CommandError:
            raise
        except asyncio.CancelledError:
            return
        except Exception as exc:
            raise CommandInvokeError(exc) from exc
        return ret
    return wrapped

def hooked_wrapped_callback(command, ctx, coro):
    @functools.wraps(coro)
    async def wrapped(*args, **kwargs):
        try:
            ret = await coro(*args, **kwargs)
        except CommandError:
            ctx.command_failed = True
            raise
        except asyncio.CancelledError:
            ctx.command_failed = True
            return
        except Exception as exc:
            ctx.command_failed = True
            raise CommandInvokeError(exc) from exc
        finally:
            await command.call_after_hooks(ctx)
        return ret
    return wrapped

def _convert_to_bool(argument):
    lowered = argument.lower()
    if lowered in ('yes', 'y', 'true', 't', '1', 'enable', 'on'):
        return True
    elif lowered in ('no', 'n', 'false', 'f', '0', 'disable', 'off'):
        return False
    else:
        raise BadArgument(lowered + ' is not a recognised boolean option')

class _CaseInsensitiveDict(dict):
    def __contains__(self, k):
        return super().__contains__(k.lower())

    def __delitem__(self, k):
        return super().__delitem__(k.lower())

    def __getitem__(self, k):
        return super().__getitem__(k.lower())

    def get(self, k, default=None):
        return super().get(k.lower(), default)

    def pop(self, k, default=None):
        return super().pop(k.lower(), default)

    def __setitem__(self, k, v):
        super().__setitem__(k.lower(), v)

<<<<<<< HEAD
CT = typing.TypeVar('CT', bound=Context)

class Command(typing.Generic[CT]):
=======
class Command(_BaseCommand):
>>>>>>> 3a8214a1
    r"""A class that implements the protocol for a bot text command.

    These are not created manually, instead they are created via the
    decorator or functional interface.

    Attributes
    -----------
    name: :class:`str`
        The name of the command.
    callback: :ref:`coroutine <coroutine>`
        The coroutine that is executed when the command is called.
    help: :class:`str`
        The long help text for the command.
    brief: :class:`str`
        The short help text for the command. If this is not specified
        then the first line of the long help text is used instead.
    usage: :class:`str`
        A replacement for arguments in the default help text.
    aliases: :class:`list`
        The list of aliases the command can be invoked under.
    enabled: :class:`bool`
        A boolean that indicates if the command is currently enabled.
        If the command is invoked while it is disabled, then
        :exc:`.DisabledCommand` is raised to the :func:`.on_command_error`
        event. Defaults to ``True``.
    parent: Optional[command]
        The parent command that this command belongs to. ``None`` if there
        isn't one.
    checks
        A list of predicates that verifies if the command could be executed
        with the given :class:`.Context` as the sole parameter. If an exception
        is necessary to be thrown to signal failure, then one derived from
        :exc:`.CommandError` should be used. Note that if the checks fail then
        :exc:`.CheckFailure` exception is raised to the :func:`.on_command_error`
        event.
    description: :class:`str`
        The message prefixed into the default help command.
    hidden: :class:`bool`
        If ``True``\, the default help command does not show this in the
        help output.
    rest_is_raw: :class:`bool`
        If ``False`` and a keyword-only argument is provided then the keyword
        only argument is stripped and handled as if it was a regular argument
        that handles :exc:`.MissingRequiredArgument` and default values in a
        regular matter rather than passing the rest completely raw. If ``True``
        then the keyword-only argument will pass in the rest of the arguments
        in a completely raw matter. Defaults to ``False``.
    ignore_extra: :class:`bool`
        If ``True``\, ignores extraneous strings passed to a command if all its
        requirements are met (e.g. ``?foo a b c`` when only expecting ``a``
        and ``b``). Otherwise :func:`.on_command_error` and local error handlers
        are called with :exc:`.TooManyArguments`. Defaults to ``True``.
    """

    def __new__(cls, *args, **kwargs):
        # if you're wondering why this is done, it's because we need to ensure
        # we have a complete original copy of **kwargs even for classes that
        # mess with it by popping before delegating to the subclass __init__.
        # In order to do this, we need to control the instance creation and
        # inject the original kwargs through __new__ rather than doing it
        # inside __init__.
        self = super().__new__(cls)

        # we do a shallow copy because it's probably the most common use case.
        # this could potentially break if someone modifies a list or something
        # while it's in movement, but for now this is the cheapest and
        # fastest way to do what we want.
        self.__original_kwargs__ = kwargs.copy()
        return self

    def __init__(self, func, **kwargs):
        if not asyncio.iscoroutinefunction(func):
            raise TypeError('Callback must be a coroutine.')

        self.name = name = kwargs.get('name') or func.__name__
        if not isinstance(name, str):
            raise TypeError('Name of a command must be a string.')

        self.callback = func
        self.enabled = kwargs.get('enabled', True)

        help_doc = kwargs.get('help')
        if help_doc is not None:
            help_doc = inspect.cleandoc(help_doc)
        else:
            help_doc = inspect.getdoc(func)
            if isinstance(help_doc, bytes):
                help_doc = help_doc.decode('utf-8')

        self.help = help_doc

        self.brief = kwargs.get('brief')
        self.usage = kwargs.get('usage')
        self.rest_is_raw = kwargs.get('rest_is_raw', False)
        self.aliases = kwargs.get('aliases', [])

        if not isinstance(self.aliases, (list, tuple)):
            raise TypeError("Aliases of a command must be a list of strings.")

        self.description = inspect.cleandoc(kwargs.get('description', ''))
        self.hidden = kwargs.get('hidden', False)

        try:
            checks = func.__commands_checks__
            checks.reverse()
        except AttributeError:
            checks = kwargs.get('checks', [])
        finally:
            self.checks = checks

        try:
            cooldown = func.__commands_cooldown__
        except AttributeError:
            cooldown = kwargs.get('cooldown')
        finally:
            self._buckets = CooldownMapping(cooldown)

        self.ignore_extra = kwargs.get('ignore_extra', True)
        self.cog = None

        # bandaid for the fact that sometimes parent can be the bot instance
        parent = kwargs.get('parent')
        self.parent = parent if isinstance(parent, _BaseCommand) else None
        self._before_invoke = None
        self._after_invoke = None

    @property
    def callback(self):
        return self._callback

    @callback.setter
    def callback(self, function):
        self._callback = function
        self.module = function.__module__

        signature = inspect.signature(function)
        self.params = signature.parameters.copy()

        # PEP-563 allows postponing evaluation of annotations with a __future__
        # import. When postponed, Parameter.annotation will be a string and must
        # be replaced with the real value for the converters to work later on
        for key, value in self.params.items():
            if isinstance(value.annotation, str):
                self.params[key] = value = value.replace(annotation=eval(value.annotation, function.__globals__))

            # fail early for when someone passes an unparameterized Greedy type
            if value.annotation is converters.Greedy:
                raise TypeError('Unparameterized Greedy[...] is disallowed in signature.')

    def update(self, **kwargs):
        """Updates :class:`Command` instance with updated attribute.

        This works similarly to the :func:`.command` decorator in terms
        of parameters in that they are passed to the :class:`Command` or
        subclass constructors, sans the name and callback.
        """
        self.__init__(self.callback, **dict(self.__original_kwargs__, **kwargs))

    def copy(self):
        """Creates a copy of this :class:`Command`."""
        ret = self.__class__(self.callback, **self.__original_kwargs__)
        ret._before_invoke = self._before_invoke
        ret._after_invoke = self._after_invoke
        if self.checks != ret.checks:
            ret.checks = self.checks.copy()
        if self._buckets != ret._buckets:
            ret._buckets = self._buckets.copy()
        try:
            ret.on_error = self.on_error
        except AttributeError:
            pass
        return ret

    def _update_copy(self, kwargs):
        if kwargs:
            copy = self.__class__(self.callback, **kwargs)
            copy.update(**self.__original_kwargs__)
            return copy
        else:
            return self.copy()

    async def dispatch_error(self, ctx, error):
        ctx.command_failed = True
        cog = self.cog
        try:
            coro = self.on_error
        except AttributeError:
            pass
        else:
            injected = wrap_callback(coro)
            if cog is not None:
                await injected(cog, ctx, error)
            else:
                await injected(ctx, error)

        try:
            if cog is not None:
                local = Cog._get_overridden_method(cog.cog_command_error)
                if local is not None:
                    wrapped = wrap_callback(local)
                    await wrapped(ctx, error)
        finally:
            ctx.bot.dispatch('command_error', ctx, error)

    async def _actual_conversion(self, ctx, converter, argument, param):
        if converter is bool:
            return _convert_to_bool(argument)

        try:
            module = converter.__module__
        except AttributeError:
            pass
        else:
            if module.startswith('discord.') and not module.endswith('converter'):
                converter = getattr(converters, converter.__name__ + 'Converter')

        try:
            if inspect.isclass(converter):
                if issubclass(converter, converters.Converter):
                    instance = converter()
                    ret = await instance.convert(ctx, argument)
                    return ret
                else:
                    method = getattr(converter, 'convert', None)
                    if method is not None and inspect.ismethod(method):
                        ret = await method(ctx, argument)
                        return ret
            elif isinstance(converter, converters.Converter):
                ret = await converter.convert(ctx, argument)
                return ret
        except CommandError:
            raise
        except Exception as exc:
            raise ConversionError(converter, exc) from exc

        try:
            return converter(argument)
        except CommandError:
            raise
        except Exception as exc:
            try:
                name = converter.__name__
            except AttributeError:
                name = converter.__class__.__name__

            raise BadArgument('Converting to "{}" failed for parameter "{}".'.format(name, param.name)) from exc

    async def do_conversion(self, ctx, converter, argument, param):
        try:
            origin = converter.__origin__
        except AttributeError:
            pass
        else:
            if origin is typing.Union:
                errors = []
                _NoneType = type(None)
                for conv in converter.__args__:
                    # if we got to this part in the code, then the previous conversions have failed
                    # so we should just undo the view, return the default, and allow parsing to continue
                    # with the other parameters
                    if conv is _NoneType and param.kind != param.VAR_POSITIONAL:
                        ctx.view.undo()
                        return None if param.default is param.empty else param.default

                    try:
                        value = await self._actual_conversion(ctx, conv, argument, param)
                    except CommandError as exc:
                        errors.append(exc)
                    else:
                        return value

                # if we're  here, then we failed all the converters
                raise BadUnionArgument(param, converter.__args__, errors)

        return await self._actual_conversion(ctx, converter, argument, param)

    def _get_converter(self, param):
        converter = param.annotation
        if converter is param.empty:
            if param.default is not param.empty:
                converter = str if param.default is None else type(param.default)
            else:
                converter = str
        return converter

    async def transform(self, ctx, param):
        required = param.default is param.empty
        converter = self._get_converter(param)
        consume_rest_is_special = param.kind == param.KEYWORD_ONLY and not self.rest_is_raw
        view = ctx.view
        view.skip_ws()

        # The greedy converter is simple -- it keeps going until it fails in which case,
        # it undos the view ready for the next parameter to use instead
        if type(converter) is converters._Greedy:
            if param.kind == param.POSITIONAL_OR_KEYWORD:
                return await self._transform_greedy_pos(ctx, param, required, converter.converter)
            elif param.kind == param.VAR_POSITIONAL:
                return await self._transform_greedy_var_pos(ctx, param, converter.converter)
            else:
                # if we're here, then it's a KEYWORD_ONLY param type
                # since this is mostly useless, we'll helpfully transform Greedy[X]
                # into just X and do the parsing that way.
                converter = converter.converter

        if view.eof:
            if param.kind == param.VAR_POSITIONAL:
                raise RuntimeError() # break the loop
            if required:
                raise MissingRequiredArgument(param)
            return param.default

        previous = view.index
        if consume_rest_is_special:
            argument = view.read_rest().strip()
        else:
            argument = quoted_word(view)
        view.previous = previous

        return await self.do_conversion(ctx, converter, argument, param)

    async def _transform_greedy_pos(self, ctx, param, required, converter):
        view = ctx.view
        result = []
        while not view.eof:
            # for use with a manual undo
            previous = view.index

            view.skip_ws()
            argument = quoted_word(view)
            try:
                value = await self.do_conversion(ctx, converter, argument, param)
            except CommandError:
                view.index = previous
                break
            else:
                result.append(value)

        if not result and not required:
            return param.default
        return result

    async def _transform_greedy_var_pos(self, ctx, param, converter):
        view = ctx.view
        previous = view.index
        argument = quoted_word(view)
        try:
            value = await self.do_conversion(ctx, converter, argument, param)
        except CommandError:
            view.index = previous
            raise RuntimeError() from None # break loop
        else:
            return value

    @property
    def clean_params(self):
        """Retrieves the parameter OrderedDict without the context or self parameters.

        Useful for inspecting signature.
        """
        result = self.params.copy()
        if self.cog is not None:
            # first parameter is self
            result.popitem(last=False)

        try:
            # first/second parameter is context
            result.popitem(last=False)
        except Exception:
            raise ValueError('Missing context parameter') from None

        return result

    @property
    def full_parent_name(self):
        """Retrieves the fully qualified parent command name.

        This the base command name required to execute it. For example,
        in ``?one two three`` the parent name would be ``one two``.
        """
        entries = []
        command = self
        while command.parent is not None:
            command = command.parent
            entries.append(command.name)

        return ' '.join(reversed(entries))

    @property
    def root_parent(self):
        """Retrieves the root parent of this command.

        If the command has no parents then it returns ``None``.

        For example in commands ``?a b c test``, the root parent is
        ``a``.
        """
        entries = []
        command = self
        while command.parent is not None:
            command = command.parent
            entries.append(command)

        if len(entries) == 0:
            return None

        return entries[-1]

    @property
    def qualified_name(self):
        """Retrieves the fully qualified command name.

        This is the full parent name with the command name as well.
        For example, in ``?one two three`` the qualified name would be
        ``one two three``.
        """

        parent = self.full_parent_name
        if parent:
            return parent + ' ' + self.name
        else:
            return self.name

    def __str__(self):
        return self.qualified_name

    async def _parse_arguments(self, ctx):
        ctx.args = [ctx] if self.cog is None else [self.cog, ctx]
        ctx.kwargs = {}
        args = ctx.args
        kwargs = ctx.kwargs

        view = ctx.view
        iterator = iter(self.params.items())

        if self.cog is not None:
            # we have 'self' as the first parameter so just advance
            # the iterator and resume parsing
            try:
                next(iterator)
            except StopIteration:
                fmt = 'Callback for {0.name} command is missing "self" parameter.'
                raise discord.ClientException(fmt.format(self))

        # next we have the 'ctx' as the next parameter
        try:
            next(iterator)
        except StopIteration:
            fmt = 'Callback for {0.name} command is missing "ctx" parameter.'
            raise discord.ClientException(fmt.format(self))

        for name, param in iterator:
            if param.kind == param.POSITIONAL_OR_KEYWORD:
                transformed = await self.transform(ctx, param)
                args.append(transformed)
            elif param.kind == param.KEYWORD_ONLY:
                # kwarg only param denotes "consume rest" semantics
                if self.rest_is_raw:
                    converter = self._get_converter(param)
                    argument = view.read_rest()
                    kwargs[name] = await self.do_conversion(ctx, converter, argument, param)
                else:
                    kwargs[name] = await self.transform(ctx, param)
                break
            elif param.kind == param.VAR_POSITIONAL:
                while not view.eof:
                    try:
                        transformed = await self.transform(ctx, param)
                        args.append(transformed)
                    except RuntimeError:
                        break

        if not self.ignore_extra:
            if not view.eof:
                raise TooManyArguments('Too many arguments passed to ' + self.qualified_name)

    async def _verify_checks(self, ctx):
        if not self.enabled:
            raise DisabledCommand('{0.name} command is disabled'.format(self))

        if not await self.can_run(ctx):
            raise CheckFailure('The check functions for command {0.qualified_name} failed.'.format(self))

    async def call_before_hooks(self, ctx):
        # now that we're done preparing we can call the pre-command hooks
        # first, call the command local hook:
        cog = self.cog
        if self._before_invoke is not None:
            if cog is None:
                await self._before_invoke(ctx)
            else:
                await self._before_invoke(cog, ctx)

        # call the cog local hook if applicable:
        if cog is not None:
            hook = Cog._get_overridden_method(cog.cog_before_invoke)
            if hook is not None:
                await hook(ctx)

        # call the bot global hook if necessary
        hook = ctx.bot._before_invoke
        if hook is not None:
            await hook(ctx)

    async def call_after_hooks(self, ctx):
        cog = self.cog
        if self._after_invoke is not None:
            if cog is None:
                await self._after_invoke(ctx)
            else:
                await self._after_invoke(cog, ctx)

        # call the cog local hook if applicable:
        if cog is not None:
            hook = Cog._get_overridden_method(cog.cog_after_invoke)
            if hook is not None:
                await hook(ctx)

        hook = ctx.bot._after_invoke
        if hook is not None:
            await hook(ctx)

    async def prepare(self, ctx):
        ctx.command = self
        await self._verify_checks(ctx)

        if self._buckets.valid:
            bucket = self._buckets.get_bucket(ctx.message)
            retry_after = bucket.update_rate_limit()
            if retry_after:
                raise CommandOnCooldown(bucket, retry_after)

        await self._parse_arguments(ctx)
        await self.call_before_hooks(ctx)

    def is_on_cooldown(self, ctx):
        """Checks whether the command is currently on cooldown.

        Parameters
        -----------
        ctx: :class:`.Context.`
            The invocation context to use when checking the commands cooldown status.

        Returns
        --------
        bool
            A boolean indicating if the command is on cooldown.
        """
        if not self._buckets.valid:
            return False

        bucket = self._buckets.get_bucket(ctx.message)
        return bucket.get_tokens() == 0

    def reset_cooldown(self, ctx):
        """Resets the cooldown on this command.

        Parameters
        -----------
        ctx: :class:`.Context`
            The invocation context to reset the cooldown under.
        """
        if self._buckets.valid:
            bucket = self._buckets.get_bucket(ctx.message)
            bucket.reset()

    async def invoke(self, ctx):
        await self.prepare(ctx)

        # terminate the invoked_subcommand chain.
        # since we're in a regular command (and not a group) then
        # the invoked subcommand is None.
        ctx.invoked_subcommand = None
        injected = hooked_wrapped_callback(self, ctx, self.callback)
        await injected(*ctx.args, **ctx.kwargs)

    async def reinvoke(self, ctx, *, call_hooks=False):
        ctx.command = self
        await self._parse_arguments(ctx)

        if call_hooks:
            await self.call_before_hooks(ctx)

        ctx.invoked_subcommand = None
        try:
            await self.callback(*ctx.args, **ctx.kwargs)
        except:
            ctx.command_failed = True
            raise
        finally:
            if call_hooks:
                await self.call_after_hooks(ctx)

    def error(self, coro):
        """A decorator that registers a coroutine as a local error handler.

        A local error handler is an :func:`.on_command_error` event limited to
        a single command. However, the :func:`.on_command_error` is still
        invoked afterwards as the catch-all.

        Parameters
        -----------
        coro : :ref:`coroutine <coroutine>`
            The coroutine to register as the local error handler.

        Raises
        -------
        discord.ClientException
            The coroutine is not actually a coroutine.
        """

        if not asyncio.iscoroutinefunction(coro):
            raise discord.ClientException('The error handler must be a coroutine.')

        self.on_error = coro
        return coro

    def before_invoke(self, coro):
        """A decorator that registers a coroutine as a pre-invoke hook.

        A pre-invoke hook is called directly before the command is
        called. This makes it a useful function to set up database
        connections or any type of set up required.

        This pre-invoke hook takes a sole parameter, a :class:`.Context`.

        See :meth:`.Bot.before_invoke` for more info.

        Parameters
        -----------
        coro
            The coroutine to register as the pre-invoke hook.

        Raises
        -------
        :exc:`.ClientException`
            The coroutine is not actually a coroutine.
        """
        if not asyncio.iscoroutinefunction(coro):
            raise discord.ClientException('The pre-invoke hook must be a coroutine.')

        self._before_invoke = coro
        return coro

    def after_invoke(self, coro):
        """A decorator that registers a coroutine as a post-invoke hook.

        A post-invoke hook is called directly after the command is
        called. This makes it a useful function to clean-up database
        connections or any type of clean up required.

        This post-invoke hook takes a sole parameter, a :class:`.Context`.

        See :meth:`.Bot.after_invoke` for more info.

        Parameters
        -----------
        coro
            The coroutine to register as the post-invoke hook.

        Raises
        -------
        :exc:`.ClientException`
            The coroutine is not actually a coroutine.
        """
        if not asyncio.iscoroutinefunction(coro):
            raise discord.ClientException('The post-invoke hook must be a coroutine.')

        self._after_invoke = coro
        return coro

    @property
    def cog_name(self):
        """The name of the cog this command belongs to. None otherwise."""
        return type(self.cog).__cog_name__ if self.cog is not None else None

    @property
    def short_doc(self):
        """Gets the "short" documentation of a command.

        By default, this is the :attr:`brief` attribute.
        If that lookup leads to an empty string then the first line of the
        :attr:`help` attribute is used instead.
        """
        if self.brief is not None:
            return self.brief
        if self.help is not None:
            return self.help.split('\n', 1)[0]
        return ''

    @property
    def signature(self):
        """Returns a POSIX-like signature useful for help command output."""
        result = []
        parent = self.full_parent_name
        if len(self.aliases) > 0:
            aliases = '|'.join(self.aliases)
            fmt = '[%s|%s]' % (self.name, aliases)
            if parent:
                fmt = parent + ' ' + fmt
            result.append(fmt)
        else:
            name = self.name if not parent else parent + ' ' + self.name
            result.append(name)

        if self.usage is not None:
            result.append(self.usage)
            return ' '.join(result)

        params = self.clean_params
        if not params:
            return ' '.join(result)

        for name, param in params.items():
            if param.default is not param.empty:
                # We don't want None or '' to trigger the [name=value] case and instead it should
                # do [name] since [name=None] or [name=] are not exactly useful for the user.
                should_print = param.default if isinstance(param.default, str) else param.default is not None
                if should_print:
                    result.append('[%s=%s]' % (name, param.default))
                else:
                    result.append('[%s]' % name)
            elif param.kind == param.VAR_POSITIONAL:
                result.append('[%s...]' % name)
            else:
                result.append('<%s>' % name)

        return ' '.join(result)

    async def can_run(self, ctx):
        """|coro|

        Checks if the command can be executed by checking all the predicates
        inside the :attr:`.checks` attribute.

        Parameters
        -----------
        ctx: :class:`.Context`
            The ctx of the command currently being invoked.

        Raises
        -------
        :class:`CommandError`
            Any command error that was raised during a check call will be propagated
            by this function.

        Returns
        --------
        bool
            A boolean indicating if the command can be invoked.
        """

        original = ctx.command
        ctx.command = self

        try:
            if not await ctx.bot.can_run(ctx):
                raise CheckFailure('The global check functions for command {0.qualified_name} failed.'.format(self))

            cog = self.cog
            if cog is not None:
                local_check = Cog._get_overridden_method(cog.cog_check)
                if local_check is not None:
                    ret = await discord.utils.maybe_coroutine(local_check, ctx)
                    if not ret:
                        return False

            predicates = self.checks
            if not predicates:
                # since we have no checks, then we just return True.
                return True

            return await discord.utils.async_all(predicate(ctx) for predicate in predicates)
        finally:
            ctx.command = original

class GroupMixin(typing.Generic[CT]):
    """A mixin that implements common functionality for classes that behave
    similar to :class:`.Group` and are allowed to register commands.

    Attributes
    -----------
    all_commands: :class:`dict`
        A mapping of command name to :class:`.Command` or superclass
        objects.
    case_insensitive: :class:`bool`
        Whether the commands should be case insensitive. Defaults to ``False``.
    """
    def __init__(self, *args, **kwargs):
        case_insensitive = kwargs.get('case_insensitive', False)
        self.all_commands = _CaseInsensitiveDict() if case_insensitive else {}
        self.case_insensitive = case_insensitive
        super().__init__(*args, **kwargs)

    @property
    def commands(self):
        """Set[:class:`.Command`]: A unique set of commands without aliases that are registered."""
        return set(self.all_commands.values())

    def recursively_remove_all_commands(self):
        for command in self.all_commands.copy().values():
            if isinstance(command, GroupMixin):
                command.recursively_remove_all_commands()
            self.remove_command(command.name)

    def add_command(self, command):
        """Adds a :class:`.Command` or its superclasses into the internal list
        of commands.

        This is usually not called, instead the :meth:`~.GroupMixin.command` or
        :meth:`~.GroupMixin.group` shortcut decorators are used instead.

        Parameters
        -----------
        command
            The command to add.

        Raises
        -------
        :exc:`.ClientException`
            If the command is already registered.
        TypeError
            If the command passed is not a subclass of :class:`.Command`.
        """

        if not isinstance(command, Command):
            raise TypeError('The command passed must be a subclass of Command')

        if isinstance(self, Command):
            command.parent = self

        if command.name in self.all_commands:
            raise discord.ClientException('Command {0.name} is already registered.'.format(command))

        self.all_commands[command.name] = command
        for alias in command.aliases:
            if alias in self.all_commands:
                raise discord.ClientException('The alias {} is already an existing command or alias.'.format(alias))
            self.all_commands[alias] = command

    def remove_command(self, name):
        """Remove a :class:`.Command` or subclasses from the internal list
        of commands.

        This could also be used as a way to remove aliases.

        Parameters
        -----------
        name: str
            The name of the command to remove.

        Returns
        --------
        :class:`.Command` or subclass
            The command that was removed. If the name is not valid then
            `None` is returned instead.
        """
        command = self.all_commands.pop(name, None)

        # does not exist
        if command is None:
            return None

        if name in command.aliases:
            # we're removing an alias so we don't want to remove the rest
            return command

        # we're not removing the alias so let's delete the rest of them.
        for alias in command.aliases:
            self.all_commands.pop(alias, None)
        return command

    def walk_commands(self):
        """An iterator that recursively walks through all commands and subcommands."""
        for command in tuple(self.all_commands.values()):
            yield command
            if isinstance(command, GroupMixin):
                yield from command.walk_commands()

    def get_command(self, name):
        """Get a :class:`.Command` or subclasses from the internal list
        of commands.

        This could also be used as a way to get aliases.

        The name could be fully qualified (e.g. ``'foo bar'``) will get
        the subcommand ``bar`` of the group command ``foo``. If a
        subcommand is not found then ``None`` is returned just as usual.

        Parameters
        -----------
        name: str
            The name of the command to get.

        Returns
        --------
        Command or subclass
            The command that was requested. If not found, returns ``None``.
        """

        names = name.split()
        obj = self.all_commands.get(names[0])
        if not isinstance(obj, GroupMixin):
            return obj

        for name in names[1:]:
            try:
                obj = obj.all_commands[name]
            except (AttributeError, KeyError):
                return None

        return obj

    def command(self, *args, **kwargs):
        """A shortcut decorator that invokes :func:`.command` and adds it to
        the internal command list via :meth:`~.GroupMixin.add_command`.
        """
        def decorator(func):
            kwargs.setdefault('parent', self)
            result = command(*args, **kwargs)(func)
            self.add_command(result)
            return result

        return decorator

    def group(self, *args, **kwargs):
        """A shortcut decorator that invokes :func:`.group` and adds it to
        the internal command list via :meth:`~.GroupMixin.add_command`.
        """
        def decorator(func):
            kwargs.setdefault('parent', self)
            result = group(*args, **kwargs)(func)
            self.add_command(result)
            return result

        return decorator

class Group(GroupMixin[CT], Command[CT], typing.Generic[CT]):
    """A class that implements a grouping protocol for commands to be
    executed as subcommands.

    This class is a subclass of :class:`.Command` and thus all options
    valid in :class:`.Command` are valid in here as well.

    Attributes
    -----------
    invoke_without_command: :class:`bool`
        Indicates if the group callback should begin parsing and
        invocation only if no subcommand was found. Useful for
        making it an error handling function to tell the user that
        no subcommand was found or to have different functionality
        in case no subcommand was found. If this is ``False``, then
        the group callback will always be invoked first. This means
        that the checks and the parsing dictated by its parameters
        will be executed. Defaults to ``False``.
    case_insensitive: :class:`bool`
        Indicates if the group's commands should be case insensitive.
        Defaults to ``False``.
    """
    def __init__(self, *args, **attrs):
        self.invoke_without_command = attrs.pop('invoke_without_command', False)
        super().__init__(*args, **attrs)

    def copy(self):
        """Creates a copy of this :class:`Group`."""
        ret = super().copy()
        for cmd in self.commands:
            ret.add_command(cmd.copy())
        return ret

    async def invoke(self, ctx):
        early_invoke = not self.invoke_without_command
        if early_invoke:
            await self.prepare(ctx)

        view = ctx.view
        previous = view.index
        view.skip_ws()
        trigger = view.get_word()

        if trigger:
            ctx.subcommand_passed = trigger
            ctx.invoked_subcommand = self.all_commands.get(trigger, None)

        if early_invoke:
            injected = hooked_wrapped_callback(self, ctx, self.callback)
            await injected(*ctx.args, **ctx.kwargs)

        if trigger and ctx.invoked_subcommand:
            ctx.invoked_with = trigger
            await ctx.invoked_subcommand.invoke(ctx)
        elif not early_invoke:
            # undo the trigger parsing
            view.index = previous
            view.previous = previous
            await super().invoke(ctx)

    async def reinvoke(self, ctx, *, call_hooks=False):
        early_invoke = not self.invoke_without_command
        if early_invoke:
            ctx.command = self
            await self._parse_arguments(ctx)

            if call_hooks:
                await self.call_before_hooks(ctx)

        view = ctx.view
        previous = view.index
        view.skip_ws()
        trigger = view.get_word()

        if trigger:
            ctx.subcommand_passed = trigger
            ctx.invoked_subcommand = self.all_commands.get(trigger, None)

        if early_invoke:
            try:
                await self.callback(*ctx.args, **ctx.kwargs)
            except:
                ctx.command_failed = True
                raise
            finally:
                if call_hooks:
                    await self.call_after_hooks(ctx)

        if trigger and ctx.invoked_subcommand:
            ctx.invoked_with = trigger
            await ctx.invoked_subcommand.reinvoke(ctx, call_hooks=call_hooks)
        elif not early_invoke:
            # undo the trigger parsing
            view.index = previous
            view.previous = previous
            await super().reinvoke(ctx, call_hooks=call_hooks)

# Decorators

def command(name=None, cls=None, **attrs):
    """A decorator that transforms a function into a :class:`.Command`
    or if called with :func:`.group`, :class:`.Group`.

    By default the ``help`` attribute is received automatically from the
    docstring of the function and is cleaned up with the use of
    ``inspect.cleandoc``. If the docstring is ``bytes``, then it is decoded
    into :class:`str` using utf-8 encoding.

    All checks added using the :func:`.check` & co. decorators are added into
    the function. There is no way to supply your own checks through this
    decorator.

    Parameters
    -----------
    name: str
        The name to create the command with. By default this uses the
        function name unchanged.
    cls
        The class to construct with. By default this is :class:`.Command`.
        You usually do not change this.
    attrs
        Keyword arguments to pass into the construction of the class denoted
        by ``cls``.

    Raises
    -------
    TypeError
        If the function is not a coroutine or is already a command.
    """
    if cls is None:
        cls = Command

    def decorator(func):
        if isinstance(func, Command):
            raise TypeError('Callback is already a command.')
        return cls(func, name=name, **attrs)

    return decorator

def group(name=None, **attrs):
    """A decorator that transforms a function into a :class:`.Group`.

    This is similar to the :func:`.command` decorator but creates a
    :class:`.Group` instead of a :class:`.Command`.
    """
    return command(name=name, cls=Group, **attrs)

def check(predicate):
    r"""A decorator that adds a check to the :class:`.Command` or its
    subclasses. These checks could be accessed via :attr:`.Command.checks`.

    These checks should be predicates that take in a single parameter taking
    a :class:`.Context`. If the check returns a ``False``\-like value then
    during invocation a :exc:`.CheckFailure` exception is raised and sent to
    the :func:`.on_command_error` event.

    If an exception should be thrown in the predicate then it should be a
    subclass of :exc:`.CommandError`. Any exception not subclassed from it
    will be propagated while those subclassed will be sent to
    :func:`.on_command_error`.

    .. note::

        These functions can either be regular functions or coroutines.

    Parameters
    -----------
    predicate
        The predicate to check if the command should be invoked.

    Examples
    ---------

    Creating a basic check to see if the command invoker is you.

    .. code-block:: python3

        def check_if_it_is_me(ctx):
            return ctx.message.author.id == 85309593344815104

        @bot.command()
        @commands.check(check_if_it_is_me)
        async def only_for_me(ctx):
            await ctx.send('I know you!')

    Transforming common checks into its own decorator:

    .. code-block:: python3

        def is_me():
            def predicate(ctx):
                return ctx.message.author.id == 85309593344815104
            return commands.check(predicate)

        @bot.command()
        @is_me()
        async def only_me(ctx):
            await ctx.send('Only you!')

    """

    def decorator(func):
        if isinstance(func, Command):
            func.checks.append(predicate)
        else:
            if not hasattr(func, '__commands_checks__'):
                func.__commands_checks__ = []

            func.__commands_checks__.append(predicate)

        return func
    return decorator

def has_role(item):
    """A :func:`.check` that is added that checks if the member invoking the
    command has the role specified via the name or ID specified.

    If a string is specified, you must give the exact name of the role, including
    caps and spelling.

    If an integer is specified, you must give the exact snowflake ID of the role.

    If the message is invoked in a private message context then the check will
    return ``False``.

    Parameters
    -----------
    item: Union[int, str]
        The name or ID of the role to check.
    """

    def predicate(ctx):
        if not isinstance(ctx.channel, discord.abc.GuildChannel):
            return False

        if isinstance(item, int):
            role = discord.utils.get(ctx.author.roles, id=item)
        else:
            role = discord.utils.get(ctx.author.roles, name=item)
        return role is not None

    return check(predicate)

def has_any_role(*items):
    r"""A :func:`.check` that is added that checks if the member invoking the
    command has **any** of the roles specified. This means that if they have
    one out of the three roles specified, then this check will return `True`.

    Similar to :func:`.has_role`\, the names or IDs passed in must be exact.

    Parameters
    -----------
    items
        An argument list of names or IDs to check that the member has roles wise.

    Example
    --------

    .. code-block:: python3

        @bot.command()
        @commands.has_any_role('Library Devs', 'Moderators', 492212595072434186)
        async def cool(ctx):
            await ctx.send('You are cool indeed')
    """
    def predicate(ctx):
        if not isinstance(ctx.channel, discord.abc.GuildChannel):
            return False

        getter = functools.partial(discord.utils.get, ctx.author.roles)
        return any(getter(id=item) is not None if isinstance(item, int) else getter(name=item) is not None for item in items)
    return check(predicate)

def has_permissions(**perms):
    """A :func:`.check` that is added that checks if the member has any of
    the permissions necessary.

    The permissions passed in must be exactly like the properties shown under
    :class:`.discord.Permissions`.

    This check raises a special exception, :exc:`.MissingPermissions`
    that is derived from :exc:`.CheckFailure`.

    Parameters
    ------------
    perms
        An argument list of permissions to check for.

    Example
    ---------

    .. code-block:: python3

        @bot.command()
        @commands.has_permissions(manage_messages=True)
        async def test(ctx):
            await ctx.send('You can manage messages.')

    """
    def predicate(ctx):
        ch = ctx.channel
        permissions = ch.permissions_for(ctx.author)

        missing = [perm for perm, value in perms.items() if getattr(permissions, perm, None) != value]

        if not missing:
            return True

        raise MissingPermissions(missing)

    return check(predicate)

def bot_has_role(item):
    """Similar to :func:`.has_role` except checks if the bot itself has the
    role.
    """

    def predicate(ctx):
        ch = ctx.channel
        if not isinstance(ch, discord.abc.GuildChannel):
            return False
        me = ch.guild.me
        if isinstance(item, int):
            role = discord.utils.get(me.roles, id=item)
        else:
            role = discord.utils.get(me.roles, name=item)
        return role is not None
    return check(predicate)

def bot_has_any_role(*items):
    """Similar to :func:`.has_any_role` except checks if the bot itself has
    any of the roles listed.
    """
    def predicate(ctx):
        ch = ctx.channel
        if not isinstance(ch, discord.abc.GuildChannel):
            return False
        me = ch.guild.me
        getter = functools.partial(discord.utils.get, me.roles)
        return any(getter(id=item) is not None if isinstance(item, int) else getter(name=item) is not None for item in items)
    return check(predicate)

def bot_has_permissions(**perms):
    """Similar to :func:`.has_permissions` except checks if the bot itself has
    the permissions listed.

    This check raises a special exception, :exc:`.BotMissingPermissions`
    that is derived from :exc:`.CheckFailure`.
    """
    def predicate(ctx):
        guild = ctx.guild
        me = guild.me if guild is not None else ctx.bot.user
        permissions = ctx.channel.permissions_for(me)

        missing = [perm for perm, value in perms.items() if getattr(permissions, perm, None) != value]

        if not missing:
            return True

        raise BotMissingPermissions(missing)

    return check(predicate)

def guild_only():
    """A :func:`.check` that indicates this command must only be used in a
    guild context only. Basically, no private messages are allowed when
    using the command.

    This check raises a special exception, :exc:`.NoPrivateMessage`
    that is derived from :exc:`.CheckFailure`.
    """

    def predicate(ctx):
        if ctx.guild is None:
            raise NoPrivateMessage('This command cannot be used in private messages.')
        return True

    return check(predicate)

def is_owner():
    """A :func:`.check` that checks if the person invoking this command is the
    owner of the bot.

    This is powered by :meth:`.Bot.is_owner`.

    This check raises a special exception, :exc:`.NotOwner` that is derived
    from :exc:`.CheckFailure`.
    """

    async def predicate(ctx):
        if not await ctx.bot.is_owner(ctx.author):
            raise NotOwner('You do not own this bot.')
        return True

    return check(predicate)

def is_nsfw():
    """A :func:`.check` that checks if the channel is a NSFW channel."""
    def pred(ctx):
        return isinstance(ctx.channel, discord.TextChannel) and ctx.channel.is_nsfw()
    return check(pred)

def cooldown(rate, per, type=BucketType.default):
    """A decorator that adds a cooldown to a :class:`.Command`
    or its subclasses.

    A cooldown allows a command to only be used a specific amount
    of times in a specific time frame. These cooldowns can be based
    either on a per-guild, per-channel, per-user, or global basis.
    Denoted by the third argument of ``type`` which must be of enum
    type ``BucketType`` which could be either:

    - ``BucketType.default`` for a global basis.
    - ``BucketType.user`` for a per-user basis.
    - ``BucketType.guild`` for a per-guild basis.
    - ``BucketType.channel`` for a per-channel basis.
    - ``BucketType.member`` for a per-member basis.
    - ``BucketType.category`` for a per-category basis.

    If a cooldown is triggered, then :exc:`.CommandOnCooldown` is triggered in
    :func:`.on_command_error` and the local error handler.

    A command can only have a single cooldown.

    Parameters
    ------------
    rate: int
        The number of times a command can be used before triggering a cooldown.
    per: float
        The amount of seconds to wait for a cooldown when it's been triggered.
    type: ``BucketType``
        The type of cooldown to have.
    """

    def decorator(func):
        if isinstance(func, Command):
            func._buckets = CooldownMapping(Cooldown(rate, per, type))
        else:
            func.__commands_cooldown__ = Cooldown(rate, per, type)
        return func
    return decorator<|MERGE_RESOLUTION|>--- conflicted
+++ resolved
@@ -35,12 +35,9 @@
 from .cooldowns import Cooldown, BucketType, CooldownMapping
 from .view import quoted_word
 from . import converter as converters
-<<<<<<< HEAD
-from .context import Context
-=======
 from ._types import _BaseCommand
 from .cog import Cog
->>>>>>> 3a8214a1
+from .context import Context
 
 __all__ = ['Command', 'Group', 'GroupMixin', 'command', 'group',
            'has_role', 'has_permissions', 'has_any_role', 'check',
@@ -108,13 +105,9 @@
     def __setitem__(self, k, v):
         super().__setitem__(k.lower(), v)
 
-<<<<<<< HEAD
 CT = typing.TypeVar('CT', bound=Context)
 
-class Command(typing.Generic[CT]):
-=======
-class Command(_BaseCommand):
->>>>>>> 3a8214a1
+class Command(_BaseCommand, typing.Generic[CT]):
     r"""A class that implements the protocol for a bot text command.
 
     These are not created manually, instead they are created via the
