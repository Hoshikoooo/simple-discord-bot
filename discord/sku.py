--- conflicted
+++ resolved
@@ -138,11 +138,6 @@
             return None
         return self._state.get_user(self.user_id)
 
-<<<<<<< HEAD
-    def is_expired(self) -> bool:
-        """:class:`bool`: Returns ``True`` if the entitlement is expired."""
-        return utils.utcnow() >= self.ends_at
-=======
     @property
     def guild(self) -> Optional[Guild]:
         """The guild that is granted access to the entitlement"""
@@ -152,7 +147,10 @@
     def created_at(self) -> datetime:
         """:class:`datetime.datetime`: Returns the entitlement's creation time in UTC."""
         return utils.snowflake_time(self.id)
->>>>>>> b0e300e2
+
+    def is_expired(self) -> bool:
+        """:class:`bool`: Returns ``True`` if the entitlement is expired."""
+        return utils.utcnow() >= self.ends_at
 
     async def delete(self) -> None:
         """|coro|
