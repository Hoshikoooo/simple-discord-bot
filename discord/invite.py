# -*- coding: utf-8 -*-

"""
The MIT License (MIT)

Copyright (c) 2015-present Rapptz

Permission is hereby granted, free of charge, to any person obtaining a
copy of this software and associated documentation files (the "Software"),
to deal in the Software without restriction, including without limitation
the rights to use, copy, modify, merge, publish, distribute, sublicense,
and/or sell copies of the Software, and to permit persons to whom the
Software is furnished to do so, subject to the following conditions:

The above copyright notice and this permission notice shall be included in
all copies or substantial portions of the Software.

THE SOFTWARE IS PROVIDED "AS IS", WITHOUT WARRANTY OF ANY KIND, EXPRESS
OR IMPLIED, INCLUDING BUT NOT LIMITED TO THE WARRANTIES OF MERCHANTABILITY,
FITNESS FOR A PARTICULAR PURPOSE AND NONINFRINGEMENT. IN NO EVENT SHALL THE
AUTHORS OR COPYRIGHT HOLDERS BE LIABLE FOR ANY CLAIM, DAMAGES OR OTHER
LIABILITY, WHETHER IN AN ACTION OF CONTRACT, TORT OR OTHERWISE, ARISING
FROM, OUT OF OR IN CONNECTION WITH THE SOFTWARE OR THE USE OR OTHER
DEALINGS IN THE SOFTWARE.
"""

from .asset import Asset
from .utils import parse_time, snowflake_time, _get_as_snowflake
from .object import Object
from .mixins import Hashable
from .enums import ChannelType, VerificationLevel, InviteUserTarget, try_enum

class PartialInviteChannel:
    """Represents a "partial" invite channel.

    This model will be given when the user is not part of the
    guild the :class:`Invite` resolves to.

    .. container:: operations

        .. describe:: x == y

            Checks if two partial channels are the same.

        .. describe:: x != y

            Checks if two partial channels are not the same.

        .. describe:: hash(x)

            Return the partial channel's hash.

        .. describe:: str(x)

            Returns the partial channel's name.

    Attributes
    -----------
    name: :class:`str`
        The partial channel's name.
    id: :class:`int`
        The partial channel's ID.
    type: :class:`ChannelType`
        The partial channel's type.
    """

    __slots__ = ('id', 'name', 'type')

    def __init__(self, **kwargs):
        self.id = kwargs.pop('id')
        self.name = kwargs.pop('name')
        self.type = kwargs.pop('type')

    def __str__(self):
        return self.name

    def __repr__(self):
        return '<PartialInviteChannel id={0.id} name={0.name} type={0.type!r}>'.format(self)

    @property
    def mention(self):
        """:class:`str`: The string that allows you to mention the channel."""
        return '<#%s>' % self.id

    @property
    def created_at(self):
        """:class:`datetime.datetime`: Returns the channel's creation time in UTC."""
        return snowflake_time(self.id)

class PartialInviteGuild:
    """Represents a "partial" invite guild.

    This model will be given when the user is not part of the
    guild the :class:`Invite` resolves to.

    .. container:: operations

        .. describe:: x == y

            Checks if two partial guilds are the same.

        .. describe:: x != y

            Checks if two partial guilds are not the same.

        .. describe:: hash(x)

            Return the partial guild's hash.

        .. describe:: str(x)

            Returns the partial guild's name.

    Attributes
    -----------
    name: :class:`str`
        The partial guild's name.
    id: :class:`int`
        The partial guild's ID.
    verification_level: :class:`VerificationLevel`
        The partial guild's verification level.
    features: List[:class:`str`]
        A list of features the guild has. See :attr:`Guild.features` for more information.
    icon: Optional[:class:`str`]
        The partial guild's icon.
    banner: Optional[:class:`str`]
        The partial guild's banner.
    splash: Optional[:class:`str`]
        The partial guild's invite splash.
    description: Optional[:class:`str`]
        The partial guild's description.
    """

    __slots__ = ('_state', 'features', 'icon', 'banner', 'id', 'name', 'splash',
                 'verification_level', 'description')

    def __init__(self, state, data, id):
        self._state = state
        self.id = id
        self.name = data['name']
        self.features = data.get('features', [])
        self.icon = data.get('icon')
        self.banner = data.get('banner')
        self.splash = data.get('splash')
        self.verification_level = try_enum(VerificationLevel, data.get('verification_level'))
        self.description = data.get('description')

    def __str__(self):
        return self.name

    def __repr__(self):
        return '<{0.__class__.__name__} id={0.id} name={0.name!r} features={0.features} ' \
               'description={0.description!r}>'.format(self)

    @property
    def created_at(self):
        """:class:`datetime.datetime`: Returns the guild's creation time in UTC."""
        return snowflake_time(self.id)

    @property
    def icon_url(self):
        """:class:`Asset`: Returns the guild's icon asset."""
        return self.icon_url_as()

    def is_icon_animated(self):
        """:class:`bool`: Returns ``True`` if the guild has an animated icon.

        .. versionadded:: 1.4
        """
        return bool(self.icon and self.icon.startswith('a_'))

    def icon_url_as(self, *, format=None, static_format='webp', size=1024):
        """The same operation as :meth:`Guild.icon_url_as`.

        Returns
        --------
        :class:`Asset`
            The resulting CDN asset.
        """
        return Asset._from_guild_icon(self._state, self, format=format, static_format=static_format, size=size)

    @property
    def banner_url(self):
        """:class:`Asset`: Returns the guild's banner asset."""
        return self.banner_url_as()

    def banner_url_as(self, *, format='webp', size=2048):
        """The same operation as :meth:`Guild.banner_url_as`.

        Returns
        --------
        :class:`Asset`
            The resulting CDN asset.
        """
        return Asset._from_guild_image(self._state, self.id, self.banner, 'banners', format=format, size=size)

    @property
    def splash_url(self):
        """:class:`Asset`: Returns the guild's invite splash asset."""
        return self.splash_url_as()

    def splash_url_as(self, *, format='webp', size=2048):
        """The same operation as :meth:`Guild.splash_url_as`.

        Returns
        --------
        :class:`Asset`
            The resulting CDN asset.
        """
        return Asset._from_guild_image(self._state, self.id, self.splash, 'splashes', format=format, size=size)

class Invite(Hashable):
    r"""Represents a Discord :class:`Guild` or :class:`abc.GuildChannel` invite.

    Depending on the way this object was created, some of the attributes can
    have a value of ``None``.

    .. container:: operations

        .. describe:: x == y

            Checks if two invites are equal.

        .. describe:: x != y

            Checks if two invites are not equal.

        .. describe:: hash(x)

            Returns the invite hash.

        .. describe:: str(x)

            Returns the invite URL.

    The following table illustrates what methods will obtain the attributes:

    +------------------------------------+----------------------------------------------------------+
    |             Attribute              |                          Method                          |
    +====================================+==========================================================+
    | :attr:`max_age`                    | :meth:`abc.GuildChannel.invites`\, :meth:`Guild.invites` |
    +------------------------------------+----------------------------------------------------------+
    | :attr:`max_uses`                   | :meth:`abc.GuildChannel.invites`\, :meth:`Guild.invites` |
    +------------------------------------+----------------------------------------------------------+
    | :attr:`created_at`                 | :meth:`abc.GuildChannel.invites`\, :meth:`Guild.invites` |
    +------------------------------------+----------------------------------------------------------+
    | :attr:`temporary`                  | :meth:`abc.GuildChannel.invites`\, :meth:`Guild.invites` |
    +------------------------------------+----------------------------------------------------------+
    | :attr:`uses`                       | :meth:`abc.GuildChannel.invites`\, :meth:`Guild.invites` |
    +------------------------------------+----------------------------------------------------------+
    | :attr:`approximate_member_count`   | :meth:`Client.fetch_invite`                              |
    +------------------------------------+----------------------------------------------------------+
    | :attr:`approximate_presence_count` | :meth:`Client.fetch_invite`                              |
    +------------------------------------+----------------------------------------------------------+

    If it's not in the table above then it is available by all methods.

    Attributes
    -----------
    max_age: :class:`int`
        How long the before the invite expires in seconds. A value of 0 indicates that it doesn't expire.
    code: :class:`str`
        The URL fragment used for the invite.
    guild: Optional[Union[:class:`Guild`, :class:`Object`, :class:`PartialInviteGuild`]]
        The guild the invite is for. Can be ``None`` if it's from a group direct message.
    revoked: :class:`bool`
        Indicates if the invite has been revoked.
    created_at: :class:`datetime.datetime`
        A datetime object denoting the time the invite was created.
    temporary: :class:`bool`
        Indicates that the invite grants temporary membership.
        If ``True``, members who joined via this invite will be kicked upon disconnect.
    uses: :class:`int`
        How many times the invite has been used.
    max_uses: :class:`int`
        How many times the invite can be used.
    inviter: :class:`User`
        The user who created the invite.
    approximate_member_count: Optional[:class:`int`]
        The approximate number of members in the guild.
    approximate_presence_count: Optional[:class:`int`]
        The approximate number of members currently active in the guild.
        This includes idle, dnd, online, and invisible members. Offline members are excluded.
    channel: Union[:class:`abc.GuildChannel`, :class:`Object`, :class:`PartialInviteChannel`]
        The channel the invite is for.
    target_user: Optional[:class:`User`]
        The target of this invite in the case of stream invites
        .. versionadded:: 1.7
    """

    __slots__ = ('max_age', 'code', 'guild', 'revoked', 'created_at', 'uses',
                 'temporary', 'max_uses', 'inviter', 'channel', 'target_user',
                 'target_user_type', '_state', 'approximate_member_count',
                 'approximate_presence_count')

    BASE = 'https://discord.gg'

    def __init__(self, *, state, data):
        self._state = state
        self.max_age = data.get('max_age')
        self.code = data.get('code')
        self.guild = data.get('guild')
        self.revoked = data.get('revoked')
        self.created_at = parse_time(data.get('created_at'))
        self.temporary = data.get('temporary')
        self.uses = data.get('uses')
        self.max_uses = data.get('max_uses')
        self.approximate_presence_count = data.get('approximate_presence_count')
        self.approximate_member_count = data.get('approximate_member_count')

        inviter_data = data.get('inviter')
        self.inviter = None if inviter_data is None else self._state.store_user(inviter_data)
        self.channel = data.get('channel')
        target_user_data = data.get('target_user')
<<<<<<< HEAD
        self.target_user = None if target_user_data is None else self._state.store_user(target_user_data)
        self._target_user_type = data.get('target_user_type', 0)
=======
        self.target_user = target_user_data and self._state.store_user(target_user_data)
        self.target_user_type = try_enum(InviteUserTarget, data.get('target_user_type', 0))
>>>>>>> e2f0e9c4

    @classmethod
    def from_incomplete(cls, *, state, data):
        try:
            guild_id = int(data['guild']['id'])
        except KeyError:
            # If we're here, then this is a group DM
            guild = None
        else:
            guild = state._get_guild(guild_id)
            if guild is None:
                # If it's not cached, then it has to be a partial guild
                guild_data = data['guild']
                guild = PartialInviteGuild(state, guild_data, guild_id)

        # As far as I know, invites always need a channel
        # So this should never raise.
        channel_data = data['channel']
        channel_id = int(channel_data['id'])
        channel_type = try_enum(ChannelType, channel_data['type'])
        channel = PartialInviteChannel(id=channel_id, name=channel_data['name'], type=channel_type)
        if guild is not None and not isinstance(guild, PartialInviteGuild):
            # Upgrade the partial data if applicable
            channel = guild.get_channel(channel_id) or channel

        data['guild'] = guild
        data['channel'] = channel
        return cls(state=state, data=data)

    @classmethod
    def from_gateway(cls, *, state, data):
        guild_id = _get_as_snowflake(data, 'guild_id')
        guild = state._get_guild(guild_id)
        channel_id = _get_as_snowflake(data, 'channel_id')
        if guild is not None:
            channel = guild.get_channel(channel_id) or Object(id=channel_id)
        else:
            guild = Object(id=guild_id)
            channel = Object(id=channel_id)

        data['guild'] = guild
        data['channel'] = channel
        return cls(state=state, data=data)

    def __str__(self):
        return self.url

    def __repr__(self):
        return '<Invite code={0.code!r} guild={0.guild!r} ' \
                'online={0.approximate_presence_count} ' \
                'members={0.approximate_member_count}>'.format(self)

    def __hash__(self):
        return hash(self.code)

    @property
    def id(self):
        """:class:`str`: Returns the proper code portion of the invite."""
        return self.code

    @property
    def url(self):
        """:class:`str`: A property that retrieves the invite URL."""
        return self.BASE + '/' + self.code

    async def delete(self, *, reason=None):
        """|coro|

        Revokes the instant invite.

        You must have the :attr:`~Permissions.manage_channels` permission to do this.

        Parameters
        -----------
        reason: Optional[:class:`str`]
            The reason for deleting this invite. Shows up on the audit log.

        Raises
        -------
        Forbidden
            You do not have permissions to revoke invites.
        NotFound
            The invite is invalid or expired.
        HTTPException
            Revoking the invite failed.
        """

        await self._state.http.delete_invite(self.code, reason=reason)<|MERGE_RESOLUTION|>--- conflicted
+++ resolved
@@ -312,13 +312,8 @@
         self.inviter = None if inviter_data is None else self._state.store_user(inviter_data)
         self.channel = data.get('channel')
         target_user_data = data.get('target_user')
-<<<<<<< HEAD
         self.target_user = None if target_user_data is None else self._state.store_user(target_user_data)
-        self._target_user_type = data.get('target_user_type', 0)
-=======
-        self.target_user = target_user_data and self._state.store_user(target_user_data)
         self.target_user_type = try_enum(InviteUserTarget, data.get('target_user_type', 0))
->>>>>>> e2f0e9c4
 
     @classmethod
     def from_incomplete(cls, *, state, data):
@@ -375,6 +370,14 @@
         return hash(self.code)
 
     @property
+    def target_user_type(self):
+        """:class:`InviteUserTarget`: The invite's :attr:`target_user` type.
+
+        .. versionadded:: 1.7
+        """
+        return try_enum(InviteUserTarget, self._target_user_type)
+
+    @property
     def id(self):
         """:class:`str`: Returns the proper code portion of the invite."""
         return self.code
