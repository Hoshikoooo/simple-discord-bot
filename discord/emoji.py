--- conflicted
+++ resolved
@@ -122,13 +122,9 @@
         The emoji's ID.
     require_colons: :class:`bool`
         If colons are required to use this emoji in the client (:PJSalt: vs PJSalt).
-<<<<<<< HEAD
+    animated: :class:`bool`
+        Whether an emoji is animated or not.
     managed: :class:`bool`
-=======
-    animated: bool
-        Whether an emoji is animated or not.
-    managed: bool
->>>>>>> 68132809
         If this emoji is managed by a Twitch integration.
     guild_id: :class:`int`
         The guild ID the emoji belongs to.
