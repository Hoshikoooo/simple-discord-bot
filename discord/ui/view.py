--- conflicted
+++ resolved
@@ -404,11 +404,7 @@
             if item.is_dispatchable()
         }
         # fmt: on
-<<<<<<< HEAD
-        children: List[Item] = [item for item in self.children if not item.is_dispatchable()]
-=======
-        children: List[Item[Any]] = []
->>>>>>> 70470753
+        children: List[Item[Any]] = [item for item in self.children if not item.is_dispatchable()]
         for component in _walk_all_components(components):
             try:
                 older = old_state[(component.type.value, component.custom_id)]  # type: ignore
