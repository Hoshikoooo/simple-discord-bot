from setuptools import setup
import re

requirements = []
with open('requirements.txt') as f:
    requirements = f.read().splitlines()

version = ''
with open('discord/__init__.py') as f:
    version = re.search(r'^__version__\s*=\s*[\'"]([^\'"]*)[\'"]', f.read(), re.MULTILINE).group(1)

if not version:
    raise RuntimeError('version is not set')

if version.endswith(('a', 'b', 'rc')):
    # append version identifier based on commit count
    try:
        import subprocess

        p = subprocess.Popen(['git', 'rev-list', '--count', 'HEAD'], stdout=subprocess.PIPE, stderr=subprocess.PIPE)
        out, err = p.communicate()
        if out:
            version += out.decode('utf-8').strip()
        p = subprocess.Popen(['git', 'rev-parse', '--short', 'HEAD'], stdout=subprocess.PIPE, stderr=subprocess.PIPE)
        out, err = p.communicate()
        if out:
            version += '+g' + out.decode('utf-8').strip()
    except Exception:
        pass

readme = ''
with open('README.rst') as f:
    readme = f.read()

extras_require = {
    'voice': ['PyNaCl>=1.3.0,<1.6'],
    'docs': [
        'sphinx==4.4.0',
        'sphinxcontrib_trio==1.1.2',
        # TODO: bump these when migrating to a newer Sphinx version
        'sphinxcontrib-websupport==1.2.4',
<<<<<<< HEAD
=======
        'sphinxcontrib-applehelp==1.0.4',
>>>>>>> 62a70c21
        'sphinxcontrib-devhelp==1.0.2',
        'sphinxcontrib-htmlhelp==2.0.1',
        'sphinxcontrib-jsmath==1.0.1',
        'sphinxcontrib-qthelp==1.0.3',
        'sphinxcontrib-serializinghtml==1.1.5',
        'typing-extensions>=4.3,<5',
        'sphinx-inline-tabs==2023.4.21',
    ],
    'speed': [
        'orjson>=3.5.4',
        'aiodns>=1.1',
        'Brotli',
        'cchardet==2.1.7; python_version < "3.10"',
    ],
    'test': [
        'coverage[toml]',
        'pytest',
        'pytest-asyncio',
        'pytest-cov',
        'pytest-mock',
        'typing-extensions>=4.3,<5',
        'tzdata; sys_platform == "win32"',
    ],
}

packages = [
    'discord',
    'discord.types',
    'discord.ui',
    'discord.webhook',
    'discord.app_commands',
    'discord.ext.commands',
    'discord.ext.tasks',
]

setup(
    name='discord.py',
    author='Rapptz',
    url='https://github.com/Rapptz/discord.py',
    project_urls={
        'Documentation': 'https://discordpy.readthedocs.io/en/latest/',
        'Issue tracker': 'https://github.com/Rapptz/discord.py/issues',
    },
    version=version,
    packages=packages,
    license='MIT',
    description='A Python wrapper for the Discord API',
    long_description=readme,
    long_description_content_type='text/x-rst',
    include_package_data=True,
    install_requires=requirements,
    extras_require=extras_require,
    python_requires='>=3.8.0',
    classifiers=[
        'Development Status :: 5 - Production/Stable',
        'License :: OSI Approved :: MIT License',
        'Intended Audience :: Developers',
        'Natural Language :: English',
        'Operating System :: OS Independent',
        'Programming Language :: Python :: 3.8',
        'Programming Language :: Python :: 3.9',
        'Programming Language :: Python :: 3.10',
        'Programming Language :: Python :: 3.11',
        'Topic :: Internet',
        'Topic :: Software Development :: Libraries',
        'Topic :: Software Development :: Libraries :: Python Modules',
        'Topic :: Utilities',
        'Typing :: Typed',
    ],
)<|MERGE_RESOLUTION|>--- conflicted
+++ resolved
@@ -39,10 +39,7 @@
         'sphinxcontrib_trio==1.1.2',
         # TODO: bump these when migrating to a newer Sphinx version
         'sphinxcontrib-websupport==1.2.4',
-<<<<<<< HEAD
-=======
         'sphinxcontrib-applehelp==1.0.4',
->>>>>>> 62a70c21
         'sphinxcontrib-devhelp==1.0.2',
         'sphinxcontrib-htmlhelp==2.0.1',
         'sphinxcontrib-jsmath==1.0.1',
